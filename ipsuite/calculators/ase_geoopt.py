--- conflicted
+++ resolved
@@ -36,14 +36,9 @@
     run_kwargs: dict = zntrack.params({"fmax": 0.05})
     init_kwargs: dict = zntrack.params({})
     dump_rate = zntrack.params(1000)
-
-<<<<<<< HEAD
-    traj_file: pathlib.Path = zntrack.outs_path(zntrack.nwd / "structures.h5")
-=======
     maxstep: int = zntrack.params(None)
 
-    traj_file: pathlib.Path = zntrack.outs_path(zntrack.nwd / "trajectory.h5")
->>>>>>> dcf7c583
+    traj_file: pathlib.Path = zntrack.outs_path(zntrack.nwd / "structures.h5")
 
     def run(self):
         if self.checker_list is None:
