--- conflicted
+++ resolved
@@ -48,10 +48,7 @@
     "FixedLayerConstraint",
     "MixCalculator",
     "SVCRBarostat",
-<<<<<<< HEAD
     "PlumedCalculator",
-=======
     "FixedBondLengthConstraint",
     "HookeanConstraint",
->>>>>>> a871da71
 ]