<<<<<<< HEAD
import pathlib

=======
import h5py
>>>>>>> 16425a82
import tqdm
import znh5md
import zntrack
from ase.calculators.orca import ORCA, OrcaProfile

from ipsuite import base


class OrcaSinglePoint(base.ProcessAtoms):
    orcasimpleinput: str = zntrack.params("B3LYP def2-TZVP")
    orcablocks: str = zntrack.params("%pal nprocs 16 end")
    ASE_ORCA_COMMAND: str = zntrack.meta.Environment("orca")

    orca_directory: pathlib.Path = zntrack.outs_path(zntrack.nwd / "orca")
    output_file: str = zntrack.outs_path(zntrack.nwd / "structures.h5")

    def run(self):
        db = znh5md.IO(self.output_file)

        calc = self.get_calculator()
        for atoms in tqdm.tqdm(self.get_data(), ncols=70):
            atoms.calc = calc
            atoms.get_potential_energy()
            db.append(atoms)

    @property
    def atoms(self):
        with self.state.fs.open(self.output_file, "rb") as f:
            with h5py.File(f) as file:
                return znh5md.IO(file_handle=file)[:]

    def get_calculator(self, directory: str = None):
        if directory is None:
            directory = self.orca_directory

        profile = OrcaProfile(command=self.ASE_ORCA_COMMAND)

        calc = ORCA(
            profile=profile,
            orcasimpleinput=self.orcasimpleinput,
            orcablocks=self.orcablocks,
            directory=directory,
        )
        return calc<|MERGE_RESOLUTION|>--- conflicted
+++ resolved
@@ -1,9 +1,6 @@
-<<<<<<< HEAD
+import h5py
 import pathlib
 
-=======
-import h5py
->>>>>>> 16425a82
 import tqdm
 import znh5md
 import zntrack
