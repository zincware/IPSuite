import functools
import logging
import pathlib
import typing

import ase
import ase.constraints
import ase.geometry
import h5py
import numpy as np
import pandas as pd
import znh5md
import zntrack
from ase import units
from ase.md.langevin import Langevin
from ase.md.npt import NPT
from ase.md.velocitydistribution import MaxwellBoltzmannDistribution
from tqdm import trange

from ipsuite import base
from ipsuite.utils.ase_sim import freeze_copy_atoms, get_energy

log = logging.getLogger(__name__)


class RescaleBoxModifier(base.IPSNode):
    cell: int = zntrack.zn.params()
    _initial_cell = None

    def modify(self, thermostat, step, total_steps):
        # we use the thermostat, so we can also modify e.g. temperature
        if isinstance(self.cell, int):
            self.cell = np.array(
                [[self.cell, 0, 0], [0, self.cell, 0], [0, 0, self.cell]]
            )
        elif isinstance(self.cell, list):
            self.cell = np.array(
                [[self.cell[0], 0, 0], [0, self.cell[1], 0], [0, 0, self.cell[2]]]
            )

        if self._initial_cell is None:
            self._initial_cell = thermostat.atoms.get_cell()
        percentage = step / (total_steps - 1)
        new_cell = (1 - percentage) * self._initial_cell + percentage * self.cell
        thermostat.atoms.set_cell(new_cell, scale_atoms=True)


class BoxOscillatingRampModifier(base.IPSNode):
    """Ramp the simulation cell to a specified end cell with some oscillations.

    Attributes
    ----------
    end_cell: float, list[float], optional
        cell to ramp to, cubic or tetragonal. If None, the cell will oscillate
        around the initial cell.
    cell_amplitude: float
        amplitude in oscillations of the diagonal cell elements
    num_oscillations: float
        number of oscillations. No oscillations will occur if set to 0.
    interval: int, default 1
        interval in which the box size is changed.
    """

    end_cell: int = zntrack.zn.params(None)
    cell_amplitude: typing.Union[float, list[float]] = zntrack.zn.params()
    num_oscillations: float = zntrack.zn.params()
    interval: int = zntrack.zn.params(1)
    _initial_cell = None

    def modify(self, thermostat, step, total_steps):
        if self.end_cell is None:
            self.end_cell = thermostat.atoms.get_cell()
        if self._initial_cell is None:
            self._initial_cell = thermostat.atoms.get_cell()
            if isinstance(self.end_cell, (float, int)):
                self.end_cell = np.array(
                    [[self.end_cell, 0, 0], [0, self.end_cell, 0], [0, 0, self.end_cell]]
                )
            elif isinstance(self.end_cell, list):
                self.end_cell = np.array(
                    [
                        [self.end_cell[0], 0, 0],
                        [0, self.end_cell[1], 0],
                        [0, 0, self.end_cell[2]],
                    ]
                )

        percentage = step / (total_steps - 1)
        ramp = percentage * (self.end_cell - self._initial_cell)
        oscillation = self.cell_amplitude * np.sin(
            2 * np.pi * percentage * self.num_oscillations
        )
        oscillation = np.eye(3) * oscillation
        new_cell = self._initial_cell + ramp + oscillation

        if step % self.interval == 0:
            thermostat.atoms.set_cell(new_cell, scale_atoms=True)


class TemperatureRampModifier(base.IPSNode):
    """Ramp the temperature from start_temperature to temperature.

    Attributes
    ----------
    start_temperature: float, optional
        temperature to start from, if None, the temperature of the thermostat is used.
    temperature: float
        temperature to ramp to.
    interval: int, default 1
        interval in which the temperature is changed.
    """

    start_temperature: float = zntrack.zn.params(None)
    temperature: float = zntrack.zn.params()
    interval: int = zntrack.zn.params(1)

    def modify(self, thermostat, step, total_steps):
        # we use the thermostat, so we can also modify e.g. temperature
        if self.start_temperature is None:
            # different thermostats call the temperature attribute differently
            if hasattr(thermostat, "temp"):
                start_temperature = thermostat.temp
            elif hasattr(thermostat, "temperature"):
                start_temperature = thermostat.temperature
            self.start_temperature = start_temperature / units.kB

        percentage = step / (total_steps - 1)
        new_temperature = (
            1 - percentage
        ) * self.start_temperature + percentage * self.temperature
        if step % self.interval == 0:
            thermostat.set_temperature(temperature_K=new_temperature)


class TemperatureOscillatingRampModifier(base.IPSNode):
    """Ramp the temperature from start_temperature to temperature with some oscillations.

    Attributes
    ----------
    start_temperature: float, optional
        temperature to start from, if None, the temperature of the thermostat is used.
    end_temperature: float
        temperature to ramp to.
    temperature_amplitude: float
        amplitude of temperature oscillations.
    num_oscillations: float
        number of oscillations. No oscillations will occur if set to 0.
    interval: int, default 1
        interval in which the temperature is changed.
    """

    start_temperature: float = zntrack.zn.params(None)
    end_temperature: float = zntrack.zn.params()
    temperature_amplitude: float = zntrack.zn.params()
    num_oscillations: float = zntrack.zn.params()
    interval: int = zntrack.zn.params(1)

    def modify(self, thermostat, step, total_steps):
        # we use the thermostat, so we can also modify e.g. temperature
        if self.start_temperature is None:
            # different thermostats call the temperature attribute differently
            if hasattr(thermostat, "temp"):
                start_temperature = thermostat.temp
            elif hasattr(thermostat, "temperature"):
                start_temperature = thermostat.temperature
            self.start_temperature = start_temperature / units.kB

        ramp = step / total_steps * (self.end_temperature - self.start_temperature)
        oscillation = self.temperature_amplitude * np.sin(
            2 * np.pi * step / total_steps * self.num_oscillations
        )
        new_temperature = self.start_temperature + ramp + oscillation

        new_temperature = max(0, new_temperature)  # prevent negative temperature

        if step % self.interval == 0:
            thermostat.set_temperature(temperature_K=new_temperature)


class PressureRampModifier(base.IPSNode):
    """Ramp the temperature from start_temperature to temperature.
    Works only for the NPT thermostat (not NPTBerendsen).

    Attributes
    ----------
    start_pressure_au: float, optional
        pressure to start from, if None, the pressure of the thermostat is used.
        Uses ASE units.
    end_pressure_au: float
        pressure to ramp to. Uses ASE units.
    interval: int, default 1
        interval in which the pressure is changed.
    """

    start_pressure_au: float = zntrack.zn.params(None)
    end_pressure_au: float = zntrack.zn.params()
    interval: int = zntrack.zn.params(1)

    def modify(self, thermostat, step, total_steps):
        if self.start_pressure_au is None:
            self.start_pressure_au = thermostat.externalstress

        frac = step / total_steps
        new_pressure = (-self.start_pressure_au[0]) ** (1 - frac)
        new_pressure *= self.end_pressure_au ** (frac)

        if step % self.interval == 0:
            thermostat.set_stress(new_pressure)


class LangevinThermostat(base.IPSNode):
    """Initialize the langevin thermostat

    Attributes
    ----------
    time_step: float
        time step of simulation

    temperature: float
        temperature in K to simulate at

    friction: float
        friction of the Langevin simulator

    """

    time_step: int = zntrack.zn.params()
    temperature: float = zntrack.zn.params()
    friction: float = zntrack.zn.params()

    def get_thermostat(self, atoms):
        self.time_step *= units.fs
        thermostat = Langevin(
            atoms=atoms,
            timestep=self.time_step,
            temperature_K=self.temperature,
            friction=self.friction,
        )
        return thermostat


class NPTThermostat(base.IPSNode):
    """Initialize the ASE NPT barostat
    (Nose Hoover temperature coupling + Parrinello Rahman pressure coupling).

    Attributes
    ----------
    time_step: float
        time step of simulation

    temperature: float
        temperature in K to simulate at

    pressure: float
        pressure in ASE units

    ttime: float
        characteristic temperature coupling time in ASE units

    pfactor: float
        characteristic pressure coupling time in ASE units

    tetragonal_strain: bool
        if True allows only the diagonal elements of the box to change,
        i.e. box angles are constant

    """

    time_step: float = zntrack.zn.params()
    temperature: float = zntrack.zn.params()
    pressure: float = zntrack.zn.params()
    ttime: float = zntrack.zn.params()
    pfactor: float = zntrack.zn.params()
    tetragonal_strain: bool = zntrack.zn.params(True)

    def get_thermostat(self, atoms):
        if self.tetragonal_strain:
            mask = np.array(
                [
                    [True, False, False],
                    [False, True, False],
                    [False, False, True],
                ]
            )
        else:
            mask = None
        self.time_step *= units.fs
        thermostat = NPT(
            atoms,
            self.time_step,
            temperature_K=self.temperature,
            externalstress=self.pressure,
            ttime=self.ttime,
            pfactor=self.pfactor,
            mask=mask,
        )
        return thermostat


class FixedSphereConstraint(base.IPSNode):
    """Attributes
    ----------
    atom_id: int
        The id to use as the center of the sphere to fix.
        If None, the closed atom to the center will be picked.
<<<<<<< HEAD
=======
    atom_type: str, optional
        The type of the atom to fix. E.g. if
        atom_type = H, atom_id = 1, the first
        hydrogen atom will be fixed. If None,
        the first atom will be fixed, no matter the type.
>>>>>>> e8bf607f
    radius: float
    """

    atom_id = zntrack.zn.params(None)
<<<<<<< HEAD
    selected_atom_id = zntrack.zn.outs()
    radius = zntrack.zn.params()

    def get_constraint(self, atoms):
        r_ij, d_ij = ase.geometry.get_distances(atoms.get_positions())
        if self.atom_id is not None:
            self.selected_atom_id = self.atom_id
=======
    atom_type = zntrack.zn.params(None)
    radius = zntrack.zn.params()

    def _post_init_(self):
        if self.atom_type is not None and self.atom_id is None:
            raise ValueError("If atom_type is given, atom_id must be given as well.")

    def get_selected_atom_id(self, atoms: ase.Atoms) -> int:
        if self.atom_type is not None:
            return np.where(np.array(atoms.get_chemical_symbols()) == self.atom_type)[0][
                self.atom_id
            ]

        elif self.atom_id is not None:
            return self.atom_id
>>>>>>> e8bf607f
        else:
            _, dist = ase.geometry.get_distances(
                atoms.get_positions(), np.diag(atoms.get_cell() / 2)
            )
<<<<<<< HEAD
            self.selected_atom_id = np.argmin(dist)

        if isinstance(self.selected_atom_id, np.generic):
            self.selected_atom_id = self.selected_atom_id.item()

        indices = np.nonzero(d_ij[self.selected_atom_id] < self.radius)[0]
=======
            return np.argmin(dist)

    def get_constraint(self, atoms):
        r_ij, d_ij = ase.geometry.get_distances(
            atoms.get_positions(), cell=atoms.cell, pbc=True
        )
        selected_atom_id = self.get_selected_atom_id(atoms)

        indices = np.nonzero(d_ij[selected_atom_id] < self.radius)[0]
>>>>>>> e8bf607f
        return ase.constraints.FixAtoms(indices=indices)


class ASEMD(base.ProcessSingleAtom):
    """Class to run a MD simulation with ASE.

    Attributes
    ----------
    atoms_lst: list
        list of atoms objects to start simulation from
    start_id: int
        starting id to pick from list of atoms
    model: zntrack.Node
        A node that implements a 'get_calculation' method
    checker_list: list[CheckNodes]
        checker, which tracks various metrics and stops the
        simulation after a threshold is exceeded.
    constraint_list: list[ConstraintNodes]
        constraints the atoms within the md simulation
    thermostat: ase dynamics
        dynamics method used for simulation
    init_temperature: float
        temperature in K to initialize velocities
    init_velocity: np.array()
        starting velocities to continue a simulation
    steps: int
        total number of steps of the simulation
    sampling_rate: int
        number defines after how many md steps a structure
        is loaded to the cache
    metrics_dict:
        saved total energy and metrics from the check nodes
    repeat: float
        number of repeats
    traj_file: Path
        path where to save the trajectory
    dump_rate: int, default=1000
        Keep a cache of the last 'dump_rate' atoms and
        write them to the trajectory file every 'dump_rate' steps.
    """

    model = zntrack.zn.deps()
    init_velocities = zntrack.zn.deps(None)

    model_outs = zntrack.dvc.outs(zntrack.nwd / "model/")
    checker_list: list = zntrack.zn.nodes(None)
    constraint_list: list = zntrack.zn.nodes(None)
    modifier: list = zntrack.zn.nodes(None)
    thermostat = zntrack.zn.nodes()

    steps: int = zntrack.zn.params()
    init_temperature: float = zntrack.zn.params(None)
    sampling_rate = zntrack.zn.params(1)
    repeat = zntrack.zn.params((1, 1, 1))
    dump_rate = zntrack.zn.params(1000)
    pop_last = zntrack.zn.params(False)

    metrics_dict = zntrack.zn.plots()
    velocities_cache = zntrack.zn.outs()

    steps_before_stopping = zntrack.zn.metrics()

    traj_file: pathlib.Path = zntrack.dvc.outs(zntrack.nwd / "trajectory.h5")

    def get_atoms(self) -> ase.Atoms:
        atoms: ase.Atoms = self.get_data()
        return atoms.repeat(self.repeat)

    @property
    def atoms(self) -> typing.List[ase.Atoms]:
        def file_handle(filename):
            file = self.state.fs.open(filename, "rb")
            return h5py.File(file)

        return znh5md.ASEH5MD(
            self.traj_file,
            format_handler=functools.partial(
                znh5md.FormatHandler, file_handle=file_handle
            ),
        ).get_atoms_list()

    def run(self):  # noqa: C901
        """Run the simulation."""
        if self.checker_list is None:
            self.checker_list = []
        if self.modifier is None:
            self.modifier = []
        if self.constraint_list is None:
            self.constraint_list = []

        self.model_outs.mkdir(parents=True, exist_ok=True)
        (self.model_outs / "outs.txt").write_text("Lorem Ipsum")
        atoms = self.get_atoms()
        atoms.calc = self.model.get_calculator(directory=self.model_outs)

        if (self.init_velocities is None) and (self.init_temperature is None):
            self.init_temperature = self.thermostat.temperature

        if self.init_temperature is not None:
            # Initialize velocities
            MaxwellBoltzmannDistribution(atoms, temperature_K=self.init_temperature)
        else:
            # Continue with last md step
            atoms.set_velocities(self.init_velocities)

        # initialize thermostat
        time_step = self.thermostat.time_step
        thermostat = self.thermostat.get_thermostat(atoms=atoms)

        # initialize Atoms calculator and metrics_dict
        metrics_dict = {"energy": [], "temperature": []}
        for checker in self.checker_list:
            checker.initialize(atoms)
            if checker.get_quantity() is not None:
                metrics_dict[checker.get_quantity()] = []

        # Run simulation
        sampling_iterations = self.steps / self.sampling_rate
        if sampling_iterations % 1 != 0:
            sampling_iterations = np.round(sampling_iterations)
            self.steps = int(sampling_iterations * self.sampling_rate)
            log.warning(
                "The sampling_rate is not a devisor of steps."
<<<<<<< HEAD
                f"Steps were adjusted to {self.steps}"
=======
                f"steps were adjusted to {self.steps}"
>>>>>>> e8bf607f
            )
        sampling_iterations = int(sampling_iterations)
        total_fs = self.steps * time_step

        for constraint in self.constraint_list:
            atoms.set_constraint(constraint.get_constraint(atoms))

        atoms_cache = []

        db = znh5md.io.DataWriter(self.traj_file)
        db.initialize_database_groups()
        self.steps_before_stopping = -1

        with trange(
            self.steps,
            leave=True,
            ncols=120,
        ) as pbar:
<<<<<<< HEAD
            for idx_outer in range(sampling_iterations):
                desc = []
                stop = []

                # run MD for sampling_rate steps
                for idx_inner in range(self.sampling_rate):
                    for modifier in self.modifier:
                        modifier.modify(
                            thermostat,
                            step=idx_outer * self.sampling_rate + idx_inner,
                            total_steps=self.steps,
=======
            for idx in range(sampling_iterations):
                desc = []
                stop = []

                for modifier in self.modifier:
                    modifier.modify(thermostat, step=idx, total_steps=self.steps)

                # run MD for sampling_rate steps
                thermostat.run(self.sampling_rate)

                temperature, energy = get_energy(atoms)
                metrics_dict["energy"].append(energy)
                metrics_dict["temperature"].append(temperature)

                for checker in self.checker_list:
                    stop.append(checker.check(atoms))
                    if stop[-1]:
                        log.critical(str(checker))
                    metric = checker.get_value(atoms)
                    if metric is not None:
                        metrics_dict[checker.get_quantity()].append(metric)

                atoms_cache.append(freeze_copy_atoms(atoms))
                if len(atoms_cache) == self.dump_rate:
                    db.add(
                        znh5md.io.AtomsReader(
                            atoms_cache,
                            frames_per_chunk=self.dump_rate,
                            step=1,
                            time=self.sampling_rate,
>>>>>>> e8bf607f
                        )

<<<<<<< HEAD
                    thermostat.run(1)

                    for checker in self.checker_list:
                        stop.append(checker.check(atoms))
                        if stop[-1]:
                            log.critical(str(checker))

                    if any(stop):
                        break
=======
                time = (idx + 1) * self.sampling_rate * time_step
                desc = get_desc(temperature, energy, time, total_fs)
                pbar.set_description(desc)
                pbar.update(self.sampling_rate)
>>>>>>> e8bf607f

                if any(stop):
                    self.steps_before_stopping = (
                        idx_outer * self.sampling_rate + idx_inner
                    )
                    break
                else:
                    metrics_dict = update_metrics_dict(
                        atoms, metrics_dict, self.checker_list
                    )
                    atoms_cache.append(freeze_copy_atoms(atoms))
                    if len(atoms_cache) == self.dump_rate:
                        db.add(
                            znh5md.io.AtomsReader(
                                atoms_cache,
                                frames_per_chunk=self.dump_rate,
                                step=1,
                                time=idx_inner,
                            )
                        )
                        atoms_cache = []

                    time = (idx_outer + 1) * self.sampling_rate * time_step
                    temperature = metrics_dict["temperature"][-1]
                    energy = metrics_dict["energy"][-1]
                    desc = get_desc(temperature, energy, time, total_fs)
                    pbar.set_description(desc)
                    pbar.update(self.sampling_rate)

        if not self.pop_last and self.steps_before_stopping != -1:
            metrics_dict = update_metrics_dict(atoms, metrics_dict, self.checker_list)
            atoms_cache.append(freeze_copy_atoms(atoms))

        db.add(
            znh5md.io.AtomsReader(
                atoms_cache,
                frames_per_chunk=self.dump_rate,
                step=1,
                time=idx_inner,
            )
        )
<<<<<<< HEAD
=======

>>>>>>> e8bf607f
        self.velocities_cache = atoms.get_velocities()
        self.metrics_dict = pd.DataFrame(metrics_dict)

        self.metrics_dict.index.name = "step"


def get_desc(temperature: float, total_energy: float, time: float, total_time: float):
    """TQDM description."""
    return (
        f"Temp.: {temperature:.3f} K \t Energy {total_energy:.3f} eV \t Time"
        f" {time:.1f}/{total_time:.1f} fs"
<<<<<<< HEAD
    )


def update_metrics_dict(atoms, metrics_dict, checker_list):
    temperature, energy = get_energy(atoms)
    metrics_dict["energy"].append(energy)
    metrics_dict["temperature"].append(temperature)
    for checker in checker_list:
        metric = checker.get_value(atoms)
        if metric is not None:
            metrics_dict[checker.get_quantity()].append(metric)

    return metrics_dict
=======
    )
>>>>>>> e8bf607f
<|MERGE_RESOLUTION|>--- conflicted
+++ resolved
@@ -303,27 +303,15 @@
     atom_id: int
         The id to use as the center of the sphere to fix.
         If None, the closed atom to the center will be picked.
-<<<<<<< HEAD
-=======
     atom_type: str, optional
         The type of the atom to fix. E.g. if
         atom_type = H, atom_id = 1, the first
         hydrogen atom will be fixed. If None,
         the first atom will be fixed, no matter the type.
->>>>>>> e8bf607f
     radius: float
     """
 
     atom_id = zntrack.zn.params(None)
-<<<<<<< HEAD
-    selected_atom_id = zntrack.zn.outs()
-    radius = zntrack.zn.params()
-
-    def get_constraint(self, atoms):
-        r_ij, d_ij = ase.geometry.get_distances(atoms.get_positions())
-        if self.atom_id is not None:
-            self.selected_atom_id = self.atom_id
-=======
     atom_type = zntrack.zn.params(None)
     radius = zntrack.zn.params()
 
@@ -339,19 +327,10 @@
 
         elif self.atom_id is not None:
             return self.atom_id
->>>>>>> e8bf607f
         else:
             _, dist = ase.geometry.get_distances(
                 atoms.get_positions(), np.diag(atoms.get_cell() / 2)
             )
-<<<<<<< HEAD
-            self.selected_atom_id = np.argmin(dist)
-
-        if isinstance(self.selected_atom_id, np.generic):
-            self.selected_atom_id = self.selected_atom_id.item()
-
-        indices = np.nonzero(d_ij[self.selected_atom_id] < self.radius)[0]
-=======
             return np.argmin(dist)
 
     def get_constraint(self, atoms):
@@ -361,7 +340,6 @@
         selected_atom_id = self.get_selected_atom_id(atoms)
 
         indices = np.nonzero(d_ij[selected_atom_id] < self.radius)[0]
->>>>>>> e8bf607f
         return ase.constraints.FixAtoms(indices=indices)
 
 
@@ -485,11 +463,7 @@
             self.steps = int(sampling_iterations * self.sampling_rate)
             log.warning(
                 "The sampling_rate is not a devisor of steps."
-<<<<<<< HEAD
                 f"Steps were adjusted to {self.steps}"
-=======
-                f"steps were adjusted to {self.steps}"
->>>>>>> e8bf607f
             )
         sampling_iterations = int(sampling_iterations)
         total_fs = self.steps * time_step
@@ -508,7 +482,6 @@
             leave=True,
             ncols=120,
         ) as pbar:
-<<<<<<< HEAD
             for idx_outer in range(sampling_iterations):
                 desc = []
                 stop = []
@@ -520,41 +493,8 @@
                             thermostat,
                             step=idx_outer * self.sampling_rate + idx_inner,
                             total_steps=self.steps,
-=======
-            for idx in range(sampling_iterations):
-                desc = []
-                stop = []
-
-                for modifier in self.modifier:
-                    modifier.modify(thermostat, step=idx, total_steps=self.steps)
-
-                # run MD for sampling_rate steps
-                thermostat.run(self.sampling_rate)
-
-                temperature, energy = get_energy(atoms)
-                metrics_dict["energy"].append(energy)
-                metrics_dict["temperature"].append(temperature)
-
-                for checker in self.checker_list:
-                    stop.append(checker.check(atoms))
-                    if stop[-1]:
-                        log.critical(str(checker))
-                    metric = checker.get_value(atoms)
-                    if metric is not None:
-                        metrics_dict[checker.get_quantity()].append(metric)
-
-                atoms_cache.append(freeze_copy_atoms(atoms))
-                if len(atoms_cache) == self.dump_rate:
-                    db.add(
-                        znh5md.io.AtomsReader(
-                            atoms_cache,
-                            frames_per_chunk=self.dump_rate,
-                            step=1,
-                            time=self.sampling_rate,
->>>>>>> e8bf607f
                         )
 
-<<<<<<< HEAD
                     thermostat.run(1)
 
                     for checker in self.checker_list:
@@ -564,12 +504,6 @@
 
                     if any(stop):
                         break
-=======
-                time = (idx + 1) * self.sampling_rate * time_step
-                desc = get_desc(temperature, energy, time, total_fs)
-                pbar.set_description(desc)
-                pbar.update(self.sampling_rate)
->>>>>>> e8bf607f
 
                 if any(stop):
                     self.steps_before_stopping = (
@@ -611,10 +545,6 @@
                 time=idx_inner,
             )
         )
-<<<<<<< HEAD
-=======
-
->>>>>>> e8bf607f
         self.velocities_cache = atoms.get_velocities()
         self.metrics_dict = pd.DataFrame(metrics_dict)
 
@@ -626,7 +556,6 @@
     return (
         f"Temp.: {temperature:.3f} K \t Energy {total_energy:.3f} eV \t Time"
         f" {time:.1f}/{total_time:.1f} fs"
-<<<<<<< HEAD
     )
 
 
@@ -639,7 +568,4 @@
         if metric is not None:
             metrics_dict[checker.get_quantity()].append(metric)
 
-    return metrics_dict
-=======
-    )
->>>>>>> e8bf607f
+    return metrics_dict