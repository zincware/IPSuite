--- conflicted
+++ resolved
@@ -541,23 +541,6 @@
     return metrics_dict
 
 
-<<<<<<< HEAD
-=======
-class ModifierCollection:
-    def __init__(self, modifiers, steps):
-        self.modifiers = modifiers
-        self.steps = steps
-
-    def modify(self, thermostat, current_step):
-        for modifier in self.modifiers:
-            modifier.modify(
-                thermostat,
-                step=current_step,
-                total_steps=self.steps,
-            )
-
-
->>>>>>> a86b391d
 class ASEMD(base.IPSNode):
     """Class to run a MD simulation with ASE.
 
@@ -746,13 +729,7 @@
 
                 # run MD for sampling_rate steps
                 for idx_inner in range(self.sampling_rate):
-<<<<<<< HEAD
                     self.apply_modifiers(thermostat, idx_outer * self.sampling_rate + idx_inner)
-=======
-                    modifiers.modify(
-                        thermostat, idx_outer * self.sampling_rate + idx_inner
-                    )
->>>>>>> a86b391d
 
                     if self.wrap:
                         atoms.wrap()
@@ -873,13 +850,7 @@
 
                 # run MD for sampling_rate steps
                 for idx_inner in range(self.sampling_rate):
-<<<<<<< HEAD
                     self.apply_modifiers(thermostat, idx_outer * self.sampling_rate + idx_inner)
-=======
-                    modifiers.modify(
-                        thermostat, idx_outer * self.sampling_rate + idx_inner
-                    )
->>>>>>> a86b391d
 
                     if self.wrap:
                         atoms.wrap()
