import collections.abc
import dataclasses
import logging
import pathlib
import typing

import ase
import ase.constraints
import ase.geometry
import h5py
import numpy as np
import pandas as pd
import znh5md
import zntrack
from ase import units
from ase.md.langevin import Langevin
from ase.md.npt import NPT
from ase.md.nvtberendsen import NVTBerendsen
from ase.md.velocitydistribution import MaxwellBoltzmannDistribution
from ase.md.verlet import VelocityVerlet
from tqdm import trange

from ipsuite import base
from ipsuite.calculators.integrators import StochasticVelocityCellRescaling
from ipsuite.utils.ase_sim import freeze_copy_atoms, get_box_from_density, get_energy

log = logging.getLogger(__name__)


@dataclasses.dataclass
class RescaleBoxModifier:
    cell: int | None = None
    density: float | None = None
    _initial_cell = None

    def __post_init__(self):
        if self.density is not None and self.cell is not None:
            raise ValueError("Only one of density or cell can be given.")
        if self.density is None and self.cell is None:
            raise ValueError("Either density or cell has to be given.")

    # Currently not possible due to a ZnTrack bug

    def modify(self, thermostat, step, total_steps):
        # we use the thermostat, so we can also modify e.g. temperature
        if self.cell is None:
            self.cell = get_box_from_density([[thermostat.atoms]], [1], self.density)
        if isinstance(self.cell, int):
            self.cell = np.array(
                [[self.cell, 0, 0], [0, self.cell, 0], [0, 0, self.cell]]
            )
        elif isinstance(self.cell, list):
            self.cell = np.array(
                [[self.cell[0], 0, 0], [0, self.cell[1], 0], [0, 0, self.cell[2]]]
            )

        if self._initial_cell is None:
            self._initial_cell = thermostat.atoms.get_cell()
        percentage = step / (total_steps - 1)
        new_cell = (1 - percentage) * self._initial_cell + percentage * self.cell
        thermostat.atoms.set_cell(new_cell, scale_atoms=True)


@dataclasses.dataclass
class BoxOscillatingRampModifier:
    """Ramp the simulation cell to a specified end cell with some oscillations.

    Attributes
    ----------
    end_cell: float, list[float], optional
        cell to ramp to, cubic or tetragonal. If None, the cell will oscillate
        around the initial cell.
    cell_amplitude: float
        amplitude in oscillations of the diagonal cell elements
    num_oscillations: float
        number of oscillations. No oscillations will occur if set to 0.
    interval: int, default 1
        interval in which the box size is changed.
    num_ramp_oscillations: float, optional
        number of oscillations to ramp the box size to the end cell.
        This value has to be smaller than num_oscillations.
        For LotF applications, this can prevent a loop of ever decreasing cell sizes.
        To ensure this use a value of 0.5.
    """

    def __post_init__(self):
        if self.num_ramp_oscillations is not None:
            if self.num_ramp_oscillations > self.num_oscillations:
                raise ValueError(
                    "num_ramp_oscillations has to be smaller than num_oscillations."
                )

    cell_amplitude: typing.Union[float, list[float]]
    num_oscillations: float
    end_cell: int | None = None
    num_ramp_oscillations: float | None = None
    interval: int = 1
    _initial_cell = None

    def modify(self, thermostat, step, total_steps):
        if self.end_cell is None:
            self.end_cell = thermostat.atoms.get_cell()
        if self._initial_cell is None:
            self._initial_cell = thermostat.atoms.get_cell()
            if isinstance(self.end_cell, (float, int)):
                self.end_cell = np.array(
                    [
                        [self.end_cell, 0, 0],
                        [0, self.end_cell, 0],
                        [0, 0, self.end_cell],
                    ]
                )
            elif isinstance(self.end_cell, list):
                self.end_cell = np.array(
                    [
                        [self.end_cell[0], 0, 0],
                        [0, self.end_cell[1], 0],
                        [0, 0, self.end_cell[2]],
                    ]
                )

        percentage = step / (total_steps - 1)
        # if num_ramp_oscillations is set, the cell size is ramped to end_cell within
        # num_ramp_oscillations instead of num_oscillations. This can prevent a loop of
        # ever decreasing cell sizes in LoTF applications where simulations
        # can be aborted at small cell sizes.
        if self.num_ramp_oscillations is not None:
            percentage_per_oscillation = (
                percentage * self.num_oscillations / self.num_ramp_oscillations
            )
            percentage_per_oscillation = min(percentage_per_oscillation, 1)
        else:
            # ramp over all oscillations
            percentage_per_oscillation = percentage

        ramp = percentage_per_oscillation * (self.end_cell - self._initial_cell)
        oscillation = self.cell_amplitude * np.sin(
            2 * np.pi * percentage * self.num_oscillations
        )
        oscillation = np.eye(3) * oscillation
        new_cell = self._initial_cell + ramp + oscillation

        if step % self.interval == 0:
            thermostat.atoms.set_cell(new_cell, scale_atoms=True)


@dataclasses.dataclass
class TemperatureRampModifier:
    """Ramp the temperature from start_temperature to temperature.

    Attributes
    ----------
    start_temperature: float, optional
        temperature to start from, if None, the temperature of the thermostat is used.
    temperature: float
        temperature to ramp to.
    interval: int, default 1
        interval in which the temperature is changed.
    """

    temperature: float
    start_temperature: float | None = None
    interval: int = 1

    def modify(self, thermostat, step, total_steps):
        # we use the thermostat, so we can also modify e.g. temperature
        if self.start_temperature is None:
            # different thermostats call the temperature attribute differently
            if hasattr(thermostat, "temp"):
                start_temperature = thermostat.temp
            elif hasattr(thermostat, "temperature"):
                start_temperature = thermostat.temperature
            self.start_temperature = start_temperature / units.kB

        percentage = step / (total_steps - 1)
        new_temperature = (
            1 - percentage
        ) * self.start_temperature + percentage * self.temperature
        if step % self.interval == 0:
            thermostat.set_temperature(temperature_K=new_temperature)


@dataclasses.dataclass
class TemperatureOscillatingRampModifier:
    """Ramp the temperature from start_temperature to temperature with some oscillations.

    Attributes
    ----------
    start_temperature: float, optional
        temperature to start from, if None, the temperature of the thermostat is used.
    end_temperature: float
        temperature to ramp to.
    temperature_amplitude: float
        amplitude of temperature oscillations.
    num_oscillations: float
        number of oscillations. No oscillations will occur if set to 0.
    interval: int, default 1
        interval in which the temperature is changed.
    """

    end_temperature: float
    temperature_amplitude: float
    num_oscillations: float
    start_temperature: float | None = None
    interval: int = 1

    def modify(self, thermostat, step, total_steps):
        # we use the thermostat, so we can also modify e.g. temperature
        if self.start_temperature is None:
            # different thermostats call the temperature attribute differently
            if hasattr(thermostat, "temp"):
                start_temperature = thermostat.temp
            elif hasattr(thermostat, "temperature"):
                start_temperature = thermostat.temperature
            self.start_temperature = start_temperature / units.kB

        ramp = step / total_steps * (self.end_temperature - self.start_temperature)
        oscillation = self.temperature_amplitude * np.sin(
            2 * np.pi * step / total_steps * self.num_oscillations
        )
        new_temperature = self.start_temperature + ramp + oscillation

        new_temperature = max(0, new_temperature)  # prevent negative temperature

        if step % self.interval == 0:
            thermostat.set_temperature(temperature_K=new_temperature)


@dataclasses.dataclass
class PressureRampModifier:
    """Ramp the temperature from start_temperature to temperature.
    Works only for the NPT thermostat (not NPTBerendsen).

    Attributes
    ----------
    start_pressure_au: float, optional
        pressure to start from, if None, the pressure of the thermostat is used.
        Uses ASE units.
    end_pressure_au: float
        pressure to ramp to. Uses ASE units.
    interval: int, default 1
        interval in which the pressure is changed.
    """

    end_pressure_au: float
    start_pressure_au: float | None = None
    interval: int = 1

    def modify(self, thermostat, step, total_steps):
        if self.start_pressure_au is None:
            self.start_pressure_au = thermostat.externalstress

        frac = step / total_steps
        new_pressure = (-self.start_pressure_au[0]) ** (1 - frac)
        new_pressure *= self.end_pressure_au ** (frac)

        if step % self.interval == 0:
            thermostat.set_stress(new_pressure)


@dataclasses.dataclass
class LangevinThermostat:
    """Initialize the langevin thermostat

    Attributes
    ----------
    time_step: float
        time step of simulation

    temperature: float
        temperature in K to simulate at

    friction: float
        friction of the Langevin simulator

    """

    time_step: int
    temperature: float
    friction: float

    def get_thermostat(self, atoms):
        thermostat = Langevin(
            atoms=atoms,
            timestep=self.time_step * units.fs,
            temperature_K=self.temperature,
            friction=self.friction,
        )
        return thermostat


@dataclasses.dataclass
class VelocityVerletDynamic:
    """Initialize the Velocity Verlet dynamics

    Attributes
    ----------
    time_step: float
        time step of simulation
    """

    time_step: int

    def get_thermostat(self, atoms):
        dyn = VelocityVerlet(
            atoms=atoms,
            timestep=self.time_step * units.fs,
        )
        return dyn


@dataclasses.dataclass
class NPTThermostat:
    """Initialize the ASE NPT barostat
    (Nose Hoover temperature coupling + Parrinello Rahman pressure coupling).

    Attributes
    ----------
    time_step: float
        time step of simulation

    temperature: float
        temperature in K to simulate at

    pressure: float
        pressure in ASE units

    ttime: float
        characteristic temperature coupling time in ASE units

    pfactor: float
        characteristic pressure coupling time in ASE units

    tetragonal_strain: bool
        if True allows only the diagonal elements of the box to change,
        i.e. box angles are constant

    fraction_traceless: Union[int, float]
        How much of the traceless part of the virial to keep.
        If set to 0, the volume of the cell can change, but the shape cannot.
    """

    time_step: float
    temperature: float
    pressure: float
    ttime: float
    pfactor: float
    tetragonal_strain: bool = True
    fraction_traceless: typing.Union[int, float] = 1

    def get_thermostat(self, atoms):
        if self.tetragonal_strain:
            mask = np.array(
                [
                    [True, False, False],
                    [False, True, False],
                    [False, False, True],
                ]
            )
        else:
            mask = None
        self.time_step *= units.fs
        thermostat = NPT(
            atoms,
            self.time_step,
            temperature_K=self.temperature,
            externalstress=self.pressure,
            ttime=self.ttime,
            pfactor=self.pfactor,
            mask=mask,
        )
        thermostat.set_fraction_traceless(self.fraction_traceless)
        return thermostat


@dataclasses.dataclass
class SVCRBarostat:
    """Initialize the CSVR thermostat

    Attributes
    ----------
    time_step: float
        time step of simulation

    temperature: float
        temperature in K to simulate at
    betaT: float
        Very approximate compressibility of the system.
    pressure_au: float
        Pressure in atomic units.
    taut: float
        Temperature coupling time scale.
    taup: float
        Pressure coupling time scale.
    """

    time_step: int
    temperature: float
    betaT: float = 4.57e-5
    pressure_au: float = 1.01325
    taut: float = 100
    taup: typing.Optional[float] = None

    def get_thermostat(self, atoms):
        if self.taup:
            taup = self.taup * units.fs
        else:
            taup = self.taup

        thermostat = StochasticVelocityCellRescaling(
            atoms=atoms,
            timestep=self.time_step * units.fs,
            temperature_K=self.temperature,
            betaT=self.betaT / units.bar,
            pressure_au=self.pressure_au * units.bar,
            taut=self.taut * units.fs,
            taup=taup,
        )
        return thermostat


@dataclasses.dataclass
class Berendsen:
    """Initialize the Berendsen thermostat

    Attributes
    ----------
    time_step: float
        time step of simulation
    temperature: float
        temperature in K to simulate at
    taut: float
        Temperature coupling time scale.
    """

    time_step: float
    temperature: float
    taut: float = 100

    def get_thermostat(self, atoms):
        thermostat = NVTBerendsen(
            atoms=atoms,
            timestep=self.time_step * units.fs,
            temperature_K=self.temperature,
            taut=self.taut * units.fs,
        )
        return thermostat


@dataclasses.dataclass
class FixedSphereConstraint:
    """Attributes
    ----------
    atom_id: int
        The id to use as the center of the sphere to fix.
        If None, the closed atom to the center will be picked.
    atom_type: str, optional
        The type of the atom to fix. E.g. if
        atom_type = H, atom_id = 1, the first
        hydrogen atom will be fixed. If None,
        the first atom will be fixed, no matter the type.
    radius: float
    """

    radius: float
    atom_id: int | None = None
    atom_type: str | None = None

    def __post_init__(self):
        if self.atom_type is not None and self.atom_id is None:
            raise ValueError("If atom_type is given, atom_id must be given as well.")

    def get_selected_atom_id(self, atoms: ase.Atoms) -> int:
        if self.atom_type is not None:
            return np.where(np.array(atoms.get_chemical_symbols()) == self.atom_type)[0][
                self.atom_id
            ]

        elif self.atom_id is not None:
            return self.atom_id
        else:
            _, dist = ase.geometry.get_distances(
                atoms.get_positions(), np.diag(atoms.get_cell() / 2)
            )
            return np.argmin(dist)

    def get_constraint(self, atoms):
        r_ij, d_ij = ase.geometry.get_distances(
            atoms.get_positions(), cell=atoms.cell, pbc=True
        )
        selected_atom_id = self.get_selected_atom_id(atoms)

        indices = np.nonzero(d_ij[selected_atom_id] < self.radius)[0]
        return ase.constraints.FixAtoms(indices=indices)


@dataclasses.dataclass
class FixedLayerConstraint:
    """Class to fix a layer of atoms within a MD
        simulation

    Attributes
    ----------
    upper_limit: float
        all atoms with a lower z pos will be fixed.
    lower_limit: float
        all atoms with a higher z pos will be fixed.
    """

    upper_limit: float
    lower_limit: float

    def get_constraint(self, atoms):
        z_coordinates = atoms.positions[:, 2]

        self.indices = np.where(
            (self.lower_limit <= z_coordinates) & (z_coordinates <= self.upper_limit)
        )[0]

        return ase.constraints.FixAtoms(indices=self.indices)


<<<<<<< HEAD
class FixedBondLengthConstraint(base.IPSNode):
    """Fix the Bondlength between two atoms

    Attributes
    ----------
    atom_id_1: int
        index of atom 1
    atom_id_2: int
        index of atom 2

    Returns
    -------
    ase.constraints.FixBondLengths
        Constraint that fixes the bond Length between atom_id_1 and atom_id_2
    """

    atom_id_1 = zntrack.params()
    atom_id_2 = zntrack.params()

    def get_constraint(self, atoms: ase.Atoms):
        return ase.constraints.FixBondLength(self.atom_id_1, self.atom_id_2)


class HookeanConstraint(base.IPSNode):
    """Applies a Hookean (spring) force between a pair of atoms.

    Attributes
    ----------
    atom_ids: list[tuple]
        list of atom indices that need to be contraind.
        example: Fix only atoms with bonds if the IDs are as followed:  H=0, H=1, O=2
        then the following atom_ids list is needed: [(0, 2), (1, 2)]
    k: float
        Hookes law (spring) constant to apply when distance exceeds threshold_length.
        Units of eV A^-2.
        # TODO: Allow different k for each pair
    rt: float
        The threshold length below which there is no force.
        # TODO: Allow different rt for each pair


    Returns
    -------
    list[ase.constraints.Hookean]
        List of constraints that fixes the bond Length between the
        molecules in the atom_id tuples.
    """

    atom_ids = zntrack.params()
    k = zntrack.params()
    rt = zntrack.params(None)

    def get_pairs(self, molecule: tuple):
        atoms = len(molecule)
        pairs = [(i, j) for i in range(0, atoms) for j in range(i + 1, atoms)]
        return pairs

    def get_constraint(self, atoms: ase.Atoms):
        constraints = []
        for molecule in self.atom_ids:
            pairs = self.get_pairs(molecule)
            for pair in pairs:
                constraints.append(
                    ase.constraints.Hookean(
                        int(molecule[pair[0]]), int(molecule[pair[1]]), self.k, self.rt
                    )
                )

        return constraints


class ASEMD(base.ProcessSingleAtom):
=======
def get_desc(temperature: float, total_energy: float, time: float, total_time: float):
    """TQDM description."""
    return (
        f"Temp.: {temperature:.3f} K \t Energy {total_energy:.3f} eV \t Time"
        f" {time:.1f}/{total_time:.1f} fs"
    )


def update_metrics_dict(atoms, metrics_dict, checks, step):
    temperature, energy = get_energy(atoms)
    metrics_dict["energy"].append(energy)
    metrics_dict["temperature"].append(temperature)
    metrics_dict["step"].append(step)
    for check in checks:
        metric = check.get_value(atoms)
        if metric is not None:
            metrics_dict[check.get_quantity()].append(metric)

    return metrics_dict


class ASEMD(base.IPSNode):
>>>>>>> bbfb6a43
    """Class to run a MD simulation with ASE.

    Attributes
    ----------
    model: zntrack.Node
        A node that implements a 'get_calculation' method
    data: list[ase.Atoms]
        The atoms data to process. This must be an input to the Node.
        It can either a single atoms object or a list of atoms objects
        with a given 'data_id'.
    data_id: int | -1
        The id of the atoms object to process. If None, the last
        atoms object is used. Only relevant if 'data' is a list.
    data_ids: list[int] | None
        The ids of the atoms object to process. Only relevant if the
        mapped function is used.
        ```
        mapped_asemd = zn.apply(ips.ASEMD, method='map')(**kwargs)
        ```
    checks: list[Check]
        checks, which track various metrics and stop the
        simulation if some criterion is met.
    constraints: list[Constraint]
        constrains the atoms within the md simulation.
    modifiers: list[Modifier]
        modifies e.g. temperature or cell during the simulation.
    thermostat: ase dynamics
        dynamics method used for simulation
    steps: int
        total number of steps of the simulation
    sampling_rate: int
        number defines after how many md steps a structure
        is loaded to the cache
    repeat: float
        number of repeats
    dump_rate: int, default=1000
        Keep a cache of the last 'dump_rate' atoms and
        write them to the trajectory file every 'dump_rate' steps.
    pop_last : bool
        Option to pop last, default false.
    use_momenta : bool
        Option to use momenta to init the simulation, default false.
    seed : int
        Random seed for the simulation.
    wrap: bool
        Keep the atoms in the cell if true, default false.
    """

    model: typing.Any = zntrack.deps()

    data: list[ase.Atoms] = zntrack.deps()

    data_id: typing.Optional[int] = zntrack.params(-1)
    data_ids: typing.Optional[int] = zntrack.params(None)

    model_outs: pathlib.Path = zntrack.outs_path(zntrack.nwd / "model/")
    checks: list = zntrack.deps(None)
    constraints: list = zntrack.deps(None)
    modifiers: list = zntrack.deps(None)
    thermostat: typing.Any = zntrack.deps()

    steps: int = zntrack.params()
    sampling_rate: int = zntrack.params(1)
    repeat: typing.Tuple[bool, bool, bool] = zntrack.params((1, 1, 1))
    dump_rate: int = zntrack.params(1000)
    pop_last: bool = zntrack.params(False)
    use_momenta: bool = zntrack.params(False)
    seed: int = zntrack.params(42)
    wrap: bool = zntrack.params(False)

    metrics_dict: pd.DataFrame = zntrack.plots()

    steps_before_stopping: dict = zntrack.metrics()

    structures: typing.Any = zntrack.outs()
    traj_file: pathlib.Path = zntrack.outs_path(zntrack.nwd / "structures.h5")

    def get_atoms(self, method="run") -> ase.Atoms | typing.List[ase.Atoms]:
        """Get the atoms object to process given the 'data' and 'data_id'.

        Returns
        -------
        ase.Atoms | list[ase.Atoms]
            The atoms object to process
        """
        if self.data is not None:
            if isinstance(self.data, (list, collections.abc.Sequence)):
                atoms = self.data.copy()
            else:
                atoms = list(self.data.copy())
        else:
            raise ValueError("No data given.")

        if method == "run":
            return atoms[self.data_id]
        else:
            return atoms

    @property
    def frames(self) -> typing.List[ase.Atoms]:
        with self.state.fs.open(self.traj_file, "rb") as f:
            with h5py.File(f) as file:
                return znh5md.IO(file_handle=file)[:]

    def initialize_md(self):
        if self.checks is None:
            self.checks = []
        if self.modifiers is None:
            self.modifiers = []
        if self.constraints is None:
            self.constraints = []

        self.model_outs.mkdir(parents=True, exist_ok=True)
        (self.model_outs / "outs.txt").write_text("Lorem Ipsum")

        self.db = znh5md.IO(self.traj_file)

    def initialize_metrics(self, atoms):
        metrics_dict = {
            "energy": [],
            "temperature": [],
            "step": [],
        }
        for check in self.checks:
            check.initialize(atoms)
            if check.get_quantity() is not None:
                metrics_dict[check.get_quantity()] = []

        return metrics_dict

    def adjust_sim_time(self, time_step):
        sampling_iterations = self.steps / self.sampling_rate
        if sampling_iterations % 1 != 0:
            sampling_iterations = np.round(sampling_iterations)
            self.steps = int(sampling_iterations * self.sampling_rate)
            log.warning(
                "The sampling_rate is not a devisor of steps."
                f"Steps were adjusted to {self.steps}"
            )
        sampling_iterations = int(sampling_iterations)
        total_fs = self.steps * time_step
        return sampling_iterations, total_fs

    def apply_modifiers(self, thermostat, current_inner_step):
        for modifier in self.modifiers:
            modifier.modify(
                thermostat,
                step=current_inner_step,
                total_steps=self.steps,
            )

    def run_md(self, atoms):  # noqa: C901
        rng = np.random.default_rng(self.seed)
        atoms.repeat(self.repeat)
        atoms.calc = self.model.get_calculator(directory=self.model_outs)

        init_temperature = self.thermostat.temperature
        if not self.use_momenta:
            MaxwellBoltzmannDistribution(atoms, temperature_K=init_temperature, rng=rng)

        # initialize thermostat
        time_step = self.thermostat.time_step
        thermostat = self.thermostat.get_thermostat(atoms=atoms)

        metrics_dict = self.initialize_metrics(atoms)
        sampling_iterations, total_fs = self.adjust_sim_time(time_step)

        for constraint in self.constraints:
            atoms.set_constraint(constraint.get_constraint(atoms))

        # Run simulation
        atoms_cache = []
        self.steps_before_stopping = -1
        current_step = 0
        with trange(
            self.steps,
            leave=True,
            ncols=120,
        ) as pbar:
            for idx_outer in range(sampling_iterations):
                desc = []
                stop = []

                # run MD for sampling_rate steps
                for idx_inner in range(self.sampling_rate):
                    self.apply_modifiers(
                        thermostat, idx_outer * self.sampling_rate + idx_inner
                    )

                    if self.wrap:
                        atoms.wrap()

                    thermostat.run(1)

                for check in self.checks:
                    stop.append(check.check(atoms))
                    if stop[-1]:
                        log.critical(str(check))

                if any(stop):
                    self.steps_before_stopping = (
                        idx_outer * self.sampling_rate + idx_inner
                    )
                    break
                else:
                    metrics_dict = update_metrics_dict(
                        atoms, metrics_dict, self.checks, current_step
                    )
                    atoms_cache.append(freeze_copy_atoms(atoms))
                    if len(atoms_cache) == self.dump_rate:
                        self.db.extend(atoms_cache)
                        atoms_cache = []

                    time = (idx_outer + 1) * self.sampling_rate * time_step
                    temperature = metrics_dict["temperature"][-1]
                    energy = metrics_dict["energy"][-1]
                    desc = get_desc(temperature, energy, time, total_fs)
                    pbar.set_description(desc)
                    pbar.update(self.sampling_rate)
                    current_step += 1

        if not self.pop_last and self.steps_before_stopping != -1:
            metrics_dict = update_metrics_dict(
                atoms, metrics_dict, self.checks, current_step
            )
            atoms_cache.append(freeze_copy_atoms(atoms))
            current_step += 1

        self.db.extend(atoms_cache)
        return metrics_dict, current_step

    def run(self):
        """Run the simulation."""
        self.initialize_md()

        atoms = self.get_atoms()
        metrics_dict, _ = self.run_md(atoms=atoms)

        self.structures = []

        self.metrics_dict = pd.DataFrame(metrics_dict)

    def map(self):  # noqa: A003
        self.initialize_md()

        metrics_list = []
        if self.data_ids is not None:
            structures = [self.get_atoms(method="map")[idx] for idx in self.data_ids]
        else:
            structures = self.get_atoms(method="map")

        self.structures = []
        for atoms in structures:
            metrics, current_step = self.run_md(atoms=atoms)
            metrics_list.append(metrics)
            self.structures.append(self.frames[-current_step:])

        # Flatten metrics dictionary
        flattened_metrics = {}
        for key in metrics_list[0].keys():
            flattened_metrics[key] = []

        for metrics in metrics_list:
            for key, value in metrics.items():
                flattened_metrics[key].extend(value)

        self.metrics_dict = pd.DataFrame(flattened_metrics)


class ASEMDSafeSampling(ASEMD):
    """Similar to the ASEMD node. Instead of terminating the trajectory upon
    triggering a check, the system is reverted to the initial structure and
    the simulation continues with new momenta.
    This is repeated until the maximum number of outer steps is reached.

    Attributes
    ----------
    temperature_reduction_factor: float
        Factor by which the temperature is decreased every time the simulation restarts.
    refresh_calculator: bool
        Whether or not to reinitialize the calculator each time the simulation restarts.
        Turning this on may cause problems for certain calculators (e.g. xTB, Apax).

    """

    temperature_reduction_factor: float = zntrack.params(0.9)
    refresh_calculator: bool = zntrack.params(False)

    def run_md(self, atoms):  # noqa: C901
        rng = np.random.default_rng(self.seed)
        atoms.repeat(self.repeat)
        original_atoms = atoms.copy()

        calc = self.model.get_calculator(directory=self.model_outs)
        atoms.calc = calc

        init_temperature = self.thermostat.temperature
        # if not self.use_momenta:
        MaxwellBoltzmannDistribution(atoms, temperature_K=init_temperature)

        # initialize thermostat
        time_step = self.thermostat.time_step
        thermostat = self.thermostat.get_thermostat(atoms=atoms)

        metrics_dict = self.initialize_metrics(atoms)
        sampling_iterations, total_fs = self.adjust_sim_time(time_step)

        for constraint in self.constraints:
            atoms.set_constraint(constraint.get_constraint(atoms))

        # Run simulation
        atoms_cache = []
        self.steps_before_stopping = -1
        current_step = 0
        with trange(
            self.steps,
            leave=True,
            ncols=120,
        ) as pbar:
            for idx_outer in range(sampling_iterations):
                desc = []
                stop = []

                # run MD for sampling_rate steps
                for idx_inner in range(self.sampling_rate):
                    self.apply_modifiers(
                        thermostat, idx_outer * self.sampling_rate + idx_inner
                    )

                    if self.wrap:
                        atoms.wrap()

                    thermostat.run(1)

                for check in self.checks:
                    stop.append(check.check(atoms))
                    if stop[-1]:
                        log.critical(str(check))

                if any(stop):
                    atoms = original_atoms.copy()
                    if self.refresh_calculator:
                        atoms.calc = self.model.get_calculator(directory=self.model_outs)
                    else:
                        atoms.calc = calc
                    init_temperature *= self.temperature_reduction_factor
                    MaxwellBoltzmannDistribution(
                        atoms, temperature_K=init_temperature, rng=rng
                    )
                    thermostat = self.thermostat.get_thermostat(atoms=atoms)
                    thermostat.set_temperature(temperature_K=init_temperature)

                else:
                    metrics_dict = update_metrics_dict(
                        atoms, metrics_dict, self.checks, current_step
                    )
                    atoms_cache.append(freeze_copy_atoms(atoms))
                    if len(atoms_cache) == self.dump_rate:
                        self.db.extend(atoms_cache)
                        atoms_cache = []

                    time = (idx_outer + 1) * self.sampling_rate * time_step
                    temperature = metrics_dict["temperature"][-1]
                    energy = metrics_dict["energy"][-1]
                    desc = get_desc(temperature, energy, time, total_fs)
                    pbar.set_description(desc)
                    pbar.update(self.sampling_rate)
                    current_step += 1

        if not self.pop_last and self.steps_before_stopping != -1:
            metrics_dict = update_metrics_dict(
                atoms, metrics_dict, self.checks, current_step
            )
            atoms_cache.append(freeze_copy_atoms(atoms))
            current_step += 1

        self.db.extend(atoms_cache)
        return metrics_dict, current_step<|MERGE_RESOLUTION|>--- conflicted
+++ resolved
@@ -520,7 +520,6 @@
         return ase.constraints.FixAtoms(indices=self.indices)
 
 
-<<<<<<< HEAD
 class FixedBondLengthConstraint(base.IPSNode):
     """Fix the Bondlength between two atoms
 
@@ -592,8 +591,6 @@
         return constraints
 
 
-class ASEMD(base.ProcessSingleAtom):
-=======
 def get_desc(temperature: float, total_energy: float, time: float, total_time: float):
     """TQDM description."""
     return (
@@ -616,7 +613,6 @@
 
 
 class ASEMD(base.IPSNode):
->>>>>>> bbfb6a43
     """Class to run a MD simulation with ASE.
 
     Attributes
