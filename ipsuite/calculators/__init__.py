<<<<<<< HEAD
"""apax JaxMD Module."""
=======
>>>>>>> a830397b
import lazy_loader as lazy

__getattr__, __dir__, __all__ = lazy.attach_stub(__name__, __file__)<|MERGE_RESOLUTION|>--- conflicted
+++ resolved
@@ -1,7 +1,3 @@
-<<<<<<< HEAD
-"""apax JaxMD Module."""
-=======
->>>>>>> a830397b
 import lazy_loader as lazy
 
 __getattr__, __dir__, __all__ = lazy.attach_stub(__name__, __file__)