--- conflicted
+++ resolved
@@ -96,11 +96,7 @@
     """Node for running CP2K Single point calculations."""
 
     cp2k_bin: str | None = zntrack.params(None)
-<<<<<<< HEAD
     cp2k_params: pathlib.Path = zntrack.params_path("cp2k.yaml")
-=======
-    cp2k_params: str = zntrack.params_path("cp2k.yaml")
->>>>>>> 9bf6b65c
     wfn_restart: str = zntrack.deps_path(None)
 
     cp2k_directory: pathlib.Path = zntrack.outs_path(zntrack.nwd / "cp2k")
@@ -190,15 +186,6 @@
     """
 
     cp2k_shell: str | None = zntrack.params(None)
-<<<<<<< HEAD
-    cp2k_params: pathlib.Path = zntrack.params_path("cp2k.yaml")
-    cp2k_files: str = zntrack.deps_path(None)
-
-    wfn_restart_file: str = zntrack.deps_path(None)
-    wfn_restart_node: t.Any = zntrack.deps(None)
-    output_file: str = zntrack.outs_path(zntrack.nwd / "structures.h5")
-    cp2k_directory: str = zntrack.outs_path(zntrack.nwd / "cp2k")
-=======
     cp2k_params: str = zntrack.params_path("cp2k.yaml")
     cp2k_files: str = zntrack.deps_path(None)
 
@@ -206,7 +193,6 @@
     wfn_restart_node: zntrack.Node = zntrack.deps(None)
     output_file: pathlib.Path = zntrack.outs_path(zntrack.nwd / "structures.h5")
     cp2k_directory: pathlib.Path = zntrack.outs_path(zntrack.nwd / "cp2k")
->>>>>>> 9bf6b65c
 
     def run(self):
         """ZnTrack run method.
