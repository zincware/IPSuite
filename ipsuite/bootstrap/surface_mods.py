import logging

import ase
import matplotlib.pyplot as plt
import numpy as np
import zntrack
from ase.cell import Cell
from numpy.random import default_rng

from ipsuite import analysis, base

log = logging.getLogger(__name__)


class SurfaceRasterScan(base.ProcessSingleAtom):
<<<<<<< HEAD
    """ This class generates periodic structures by creating a vacuum slab in the
    z-direction and adding additives at various positions. It is useful for generating
    input structures for surface training simulations or in combination with the
    SurfaceRasterMetrics class to analyze how well surface interactions are captured
    in the training.
=======
    """This class gets a periodic structure, generates
        a vacuum slap in z direction and adds a additive
        at varios positions. This can be used to generate
        input structures for surface trainings or in
        combination with the SurfaceRasterMetrics() class
        to analyse how well surface interaction are
        captured in the training.
>>>>>>> 8d4a5650

    Attributes
    ----------
    symbol: str
        ASE symbol representing the additives.
    z_dist_list: list[float]
         A list of z-distances at which additives will be added.
    n_conf_per_dist: list[int]
        The number of configurations to generate per z-distance.
    cell_fraction: list[float]
        Fractional scaling of the unit cell in x and y directions.
    random: bool
       If True, additives are placed randomly within the specified cell_fraction.
    max_rattel_shift: float
        Maximum random displacement for each atom.
    seed: int
        Seed for randomly distributing the additive.
    """

    symbol: str = zntrack.params()
    z_dist_list: list[float] = zntrack.params()
    n_conf_per_dist: list[int] = zntrack.params([5, 5])
    cell_fraction: list[float] = zntrack.params([1, 1])
    random: bool = zntrack.params(False)
    max_rattel_shift: float = zntrack.params(None)
    seed: int = zntrack.params(1)

    def run(self) -> None:
        rng = default_rng(self.seed)

        atoms = self.get_data()

        cell = atoms.cell
        cellpar = cell.cellpar()
        cell = np.array(cell)

        z_max = max(atoms.get_positions()[:, 2])

        if not isinstance(self.n_conf_per_dist, list):
            self.n_conf_per_dist = [self.n_conf_per_dist, self.n_conf_per_dist]
        if not isinstance(self.cell_fraction, list):
            self.cell_fraction = [self.cell_fraction, self.cell_fraction]
        atoms_list = []
        for z_dist in self.z_dist_list:
            if cellpar[2] < z_max + z_dist + 10:
                cellpar[2] = z_max + z_dist + 10
                new_cell = Cell.fromcellpar(cellpar)
                atoms.set_cell(new_cell)
                log.warning("vacuum was extended")

            if not self.random:
                a_scaling = np.linspace(0, 1, self.n_conf_per_dist[0])
                b_scaling = np.linspace(0, 1, self.n_conf_per_dist[1])
            else:
                a_scaling = np.random.rand(self.n_conf_per_dist[0])
                a_scaling = np.sort(a_scaling)
                b_scaling = np.random.rand(self.n_conf_per_dist[1])
                b_scaling = np.sort(b_scaling)

            a_vec = cell[0, :2] * self.cell_fraction[0]
            scaled_a_vecs = a_scaling[:, np.newaxis] * a_vec
            b_vec = cell[1, :2] * self.cell_fraction[1]
            scaled_b_vecs = b_scaling[:, np.newaxis] * b_vec

            for a in scaled_a_vecs:
                for b in scaled_b_vecs:
                    if self.max_rattel_shift is not None:
                        new_atoms = atoms.copy()
                        displacement = rng.uniform(
                            -self.max_rattel_shift,
                            self.max_rattel_shift,
                            size=new_atoms.positions.shape,
                        )
                        new_atoms.positions += displacement
                        atoms_list.append(new_atoms)
                    else:
                        atoms_list.append(atoms.copy())

                    cart_pos = a + b
                    extension = ase.Atoms(
                        self.symbol, [[cart_pos[0], cart_pos[1], z_max + z_dist]]
                    )
                    atoms_list[-1].extend(extension)

        self.atoms = atoms_list


class SurfaceRasterMetrics(analysis.PredictionMetrics):
<<<<<<< HEAD
    """ This class analyzes the surface interaction of an additive with a surface.
    It is used to evaluate how well the surface structure is learned during training.
    Note that the bulk atoms should not be rattled in the SurfaceRasterScan node.
=======
    """This class analyses the the surface interaction
        of an additive with a surface. This can be used
        to check how well surface structure is learned.
        The bulk atoms should not be ratteld in the
        SurfaceRasterScan node.
>>>>>>> 8d4a5650

    Attributes
    ----------
    scan_node: SurfaceRasterScan()
<<<<<<< HEAD
       The node used for generating the structures
 
=======
        Node that was used for generating the structures

>>>>>>> 8d4a5650
    """

    scan_node: SurfaceRasterScan = zntrack.deps()

    def get_plots(self, save=False):
        super().get_plots(save=True)
        self.plots_dir.mkdir(exist_ok=True)

        # get positions
        pos = []
        for atoms in self.data.atoms:
            pos.append(atoms.positions[-1])
        pos = np.array(pos)

        shape = [len(self.scan_node.z_dist_list)]
        shape.append(self.scan_node.n_conf_per_dist[0])
        shape.append(self.scan_node.n_conf_per_dist[1])

        x_pos = np.reshape(pos[:, 0], shape)
        x_pos = x_pos[0]
        for j in range(x_pos.shape[1]):
            x_pos[j, :] = x_pos[j, 0]

        y_pos = np.reshape(pos[:, 1], shape)
        y_pos = y_pos[0]

        # get energy
        true_energies = np.reshape(self.energy_df["true"], shape)
        pred_energies = np.reshape(self.energy_df["prediction"], shape)

        # get forces
        shape.append(3)
        true_data_list, pred_data_list = self.get_data()

        forces = []
        for true_data, pred_data in zip(true_data_list, pred_data_list):
            forces.append([true_data.get_forces(), pred_data.get_forces()])

        forces = np.array(forces)[:, :, -1, :] * 1000
        true_forces = np.reshape(forces[:, 0, :], shape)
        pred_forces = np.reshape(forces[:, 1, :], shape)

        for i, distance in enumerate(self.scan_node.z_dist_list):
            plot_ture_vs_pred(
                x_pos,
                y_pos,
                [true_energies[i, :], pred_energies[i, :]],
                "energies",
                distance,
                plots_dir=self.plots_dir,
            )
            plot_ture_vs_pred(
                x_pos,
                y_pos,
                [true_forces[i, :, :, 2], pred_forces[i, :, :, 2]],
                "forces",
                distance,
                plots_dir=self.plots_dir,
            )


def plot_ture_vs_pred(x, y, z, name, height, plots_dir):
    fig, axes = plt.subplots(1, 2, sharey=True, sharex=True, figsize=(8, 4))
    for i, ax in enumerate(axes.flat):
        cm = ax.pcolormesh(x, y, z[i])
        ax.axis("scaled")
        ax.set_xlabel(r"x position additiv $\AA$")
        ax.set_ylabel(r"y-position additiv $\AA$")
    axes[0].set_title(f"true-{name}")
    axes[1].set_title(f"predicted-{name}")

    fig.subplots_adjust(right=0.8)
    cbar_ax = fig.add_axes([0.85, 0.015, 0.03, 0.87])
    fig.colorbar(cm, cax=cbar_ax)

    if name == "energies":
        cbar_ax.set_ylabel(r"Energy $E$ / meV/atom")
    if name == "forces":
        cbar_ax.set_ylabel(r"Magnetude of force per atom $|F|$ meV$ \cdot \AA^{-1}$")

    fig.suptitle(rf"Additive {height} $\AA$ over the surface")
    fig.savefig(plots_dir / f"{name}-{height}-heat.png")<|MERGE_RESOLUTION|>--- conflicted
+++ resolved
@@ -13,21 +13,11 @@
 
 
 class SurfaceRasterScan(base.ProcessSingleAtom):
-<<<<<<< HEAD
     """ This class generates periodic structures by creating a vacuum slab in the
     z-direction and adding additives at various positions. It is useful for generating
     input structures for surface training simulations or in combination with the
     SurfaceRasterMetrics class to analyze how well surface interactions are captured
     in the training.
-=======
-    """This class gets a periodic structure, generates
-        a vacuum slap in z direction and adds a additive
-        at varios positions. This can be used to generate
-        input structures for surface trainings or in
-        combination with the SurfaceRasterMetrics() class
-        to analyse how well surface interaction are
-        captured in the training.
->>>>>>> 8d4a5650
 
     Attributes
     ----------
@@ -116,28 +106,15 @@
 
 
 class SurfaceRasterMetrics(analysis.PredictionMetrics):
-<<<<<<< HEAD
     """ This class analyzes the surface interaction of an additive with a surface.
     It is used to evaluate how well the surface structure is learned during training.
     Note that the bulk atoms should not be rattled in the SurfaceRasterScan node.
-=======
-    """This class analyses the the surface interaction
-        of an additive with a surface. This can be used
-        to check how well surface structure is learned.
-        The bulk atoms should not be ratteld in the
-        SurfaceRasterScan node.
->>>>>>> 8d4a5650
 
     Attributes
     ----------
     scan_node: SurfaceRasterScan()
-<<<<<<< HEAD
        The node used for generating the structures
  
-=======
-        Node that was used for generating the structures
-
->>>>>>> 8d4a5650
     """
 
     scan_node: SurfaceRasterScan = zntrack.deps()
