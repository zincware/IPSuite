<<<<<<< HEAD
"""Provides kernel based similarity measures for comparing configruations."""
=======
"""Configuration Comparison Module."""

>>>>>>> 7dc48525
import lazy_loader as lazy

__getattr__, __dir__, __all__ = lazy.attach_stub(__name__, __file__)<|MERGE_RESOLUTION|>--- conflicted
+++ resolved
@@ -1,9 +1,5 @@
-<<<<<<< HEAD
-"""Provides kernel based similarity measures for comparing configruations."""
-=======
 """Configuration Comparison Module."""
 
->>>>>>> 7dc48525
 import lazy_loader as lazy
 
 __getattr__, __dir__, __all__ = lazy.attach_stub(__name__, __file__)