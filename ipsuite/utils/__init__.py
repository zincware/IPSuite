"""ipsuite utils module."""
<<<<<<< HEAD
import znflow

from ipsuite.utils import ase_sim, helpers, metrics

__all__ = ["helpers", "metrics", "ase_sim"]


combine = znflow.combine
=======
from ipsuite.utils import ase_sim, combine, helpers, metrics

__all__ = ["helpers", "metrics", "ase_sim", "combine"]
>>>>>>> 7de83271
<|MERGE_RESOLUTION|>--- conflicted
+++ resolved
@@ -1,15 +1,4 @@
 """ipsuite utils module."""
-<<<<<<< HEAD
-import znflow
-
-from ipsuite.utils import ase_sim, helpers, metrics
-
-__all__ = ["helpers", "metrics", "ase_sim"]
-
-
-combine = znflow.combine
-=======
 from ipsuite.utils import ase_sim, combine, helpers, metrics
 
-__all__ = ["helpers", "metrics", "ase_sim", "combine"]
->>>>>>> 7de83271
+__all__ = ["helpers", "metrics", "ase_sim", "combine"]