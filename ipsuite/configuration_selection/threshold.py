"""Selecting atoms with a given step between them."""
import typing

import ase
import matplotlib.pyplot as plt
import numpy as np
import zntrack

from ipsuite.analysis.ensemble import plot_with_uncertainty
from ipsuite.configuration_selection import ConfigurationSelection


def mean_reduction(values, axis):
    return np.mean(values, axis=axis)


def max_reduction(values, axis):
    return np.max(values, axis=axis)


def check_dimension(values):
    if values.ndim > 1:
        raise ValueError(
            f"Value dimension is {values.ndim} != 1. "
            "Reduce the dimension by defining dim_reduction, "
            "use mean or max to get (n_structures,) shape."
        )


REDUCTIONS = {
    "mean": mean_reduction,
    "max": max_reduction,
}


class ThresholdSelection(ConfigurationSelection):
    """Select atoms based on a given threshold.

    Select atoms above a given threshold or the n_configurations with the
    highest / lowest value. Typically useful for uncertainty based selection.

    Attributes
    ----------
    key: str
        The key in 'calc.results' to select from
    threshold: float, optional
        All values above (or below if negative) this threshold will be selected.
        If n_configurations is given, 'self.threshold' will be prioritized,
        but a maximum of n_configurations will be selected.
    reference: str, optional
        For visualizing the selection a reference value can be given.
        For 'energy_uncertainty' this would typically be 'energy'.
    n_configurations: int, optional
        Number of configurations to select.
    min_distance: int, optional
        Minimum distance between selected configurations.
    dim_reduction: str, optional
        Reduces the dimensionality of the chosen uncertainty along the specified axis
        by calculating either the maximum or mean value.

        Choose from ["max", "mean"]
    reduction_axis: tuple(int), optional
        Specifies the axis along which the reduction occurs.
    """

<<<<<<< HEAD
    key = zntrack.params("energy_uncertainty")
    reference = zntrack.params("energy")
    threshold = zntrack.params(None)
    n_configurations = zntrack.params(None)
    min_distance: int = zntrack.params(1)
    dim_reduction: str = zntrack.params(None)
    reduction_axis = zntrack.params((1, 2))
    img_selection = zntrack.outs_path(zntrack.nwd / "selection.png")
=======
    key = zntrack.zn.params("energy_uncertainty")
    reference = zntrack.zn.params("energy")
    threshold = zntrack.zn.params(None)
    n_configurations = zntrack.zn.params(None)
    min_distance: int = zntrack.zn.params(1)
>>>>>>> 096820b0

    def _post_init_(self):
        if self.threshold is None and self.n_configurations is None:
            raise ValueError("Either 'threshold' or 'n_configurations' must not be None.")

        return super()._post_init_()

    def select_atoms(
        self, atoms_lst: typing.List[ase.Atoms], save_fig: bool = True
    ) -> typing.List[int]:
        """Take every nth (step) object of a given atoms list.

        Parameters
        ----------
        atoms_lst: typing.List[ase.Atoms]
            list of atoms objects to arange

        Returns
        -------
        typing.List[int]:
            list containing the taken indices
        """

        self.reduction_axis = tuple(self.reduction_axis)
        values = np.array([atoms.calc.results[self.key] for atoms in atoms_lst])

        if self.dim_reduction is not None:
            reduction_fn = REDUCTIONS[self.dim_reduction]
            values = reduction_fn(values, self.reduction_axis)

        check_dimension(values)

        if self.threshold is not None:
            if self.threshold < 0:
                indices = np.where(values < self.threshold)[0]
                if self.n_configurations is not None:
                    indices = np.argsort(values)[indices]
            else:
                indices = np.where(values > self.threshold)[0]
                if self.n_configurations is not None:
                    indices = np.argsort(values)[::-1][indices]
        else:
            if np.mean(values) > 0:
                indices = np.argsort(values)[::-1]
            else:
                indices = np.argsort(values)

        selection = self.get_selection(indices)

        if save_fig:
            self._get_plot(values, atoms_lst, np.array(selection))

        return selection

    def get_selection(self, indices):
        selected = []
        for val in indices:
            # If the value is close to any of the already selected values, skip it.
            if not any(np.abs(val - np.array(selected)) < self.min_distance):
                selected.append(val)
            if len(selected) == self.n_configurations:
                break

        return selected

<<<<<<< HEAD
    def _get_plot(
        self,
        values: np.ndarray,
        atoms_lst: typing.List[ase.Atoms],
        indices: typing.List[int],
    ):
=======
    def _get_plot(self, atoms_lst: typing.List[ase.Atoms], indices: typing.List[int]):
        indices = np.array(indices)

        values = np.array([atoms.calc.results[self.key] for atoms in atoms_lst])
>>>>>>> 096820b0
        if self.reference is not None:
            reference = np.array(
                [atoms.calc.results[self.reference] for atoms in atoms_lst]
            )
            if reference.ndim > 1:
                reference = np.max(reference, axis=self.reduction_axis)

            fig, ax, _ = plot_with_uncertainty(
                {"std": values, "mean": reference},
                ylabel=self.key,
                xlabel="configuration",
            )
            ax.plot(indices, reference[indices], "x", color="red")
        else:
            fig, ax = plt.subplots()
            ax.plot(values, label=self.key)
            ax.plot(indices, values[indices], "x", color="red")
            ax.set_ylabel(self.key)
            ax.set_xlabel("configuration")

        fig.savefig(self.img_selection, bbox_inches="tight")<|MERGE_RESOLUTION|>--- conflicted
+++ resolved
@@ -63,7 +63,6 @@
         Specifies the axis along which the reduction occurs.
     """
 
-<<<<<<< HEAD
     key = zntrack.params("energy_uncertainty")
     reference = zntrack.params("energy")
     threshold = zntrack.params(None)
@@ -72,13 +71,6 @@
     dim_reduction: str = zntrack.params(None)
     reduction_axis = zntrack.params((1, 2))
     img_selection = zntrack.outs_path(zntrack.nwd / "selection.png")
-=======
-    key = zntrack.zn.params("energy_uncertainty")
-    reference = zntrack.zn.params("energy")
-    threshold = zntrack.zn.params(None)
-    n_configurations = zntrack.zn.params(None)
-    min_distance: int = zntrack.zn.params(1)
->>>>>>> 096820b0
 
     def _post_init_(self):
         if self.threshold is None and self.n_configurations is None:
@@ -128,9 +120,6 @@
 
         selection = self.get_selection(indices)
 
-        if save_fig:
-            self._get_plot(values, atoms_lst, np.array(selection))
-
         return selection
 
     def get_selection(self, indices):
@@ -144,19 +133,10 @@
 
         return selected
 
-<<<<<<< HEAD
-    def _get_plot(
-        self,
-        values: np.ndarray,
-        atoms_lst: typing.List[ase.Atoms],
-        indices: typing.List[int],
-    ):
-=======
     def _get_plot(self, atoms_lst: typing.List[ase.Atoms], indices: typing.List[int]):
         indices = np.array(indices)
 
         values = np.array([atoms.calc.results[self.key] for atoms in atoms_lst])
->>>>>>> 096820b0
         if self.reference is not None:
             reference = np.array(
                 [atoms.calc.results[self.reference] for atoms in atoms_lst]
