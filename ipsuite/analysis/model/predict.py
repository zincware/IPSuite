import pathlib

import ase
import numpy as np
import tqdm
import zntrack
from ase.calculators.singlepoint import PropertyNotImplementedError
from scipy import stats

from ipsuite import base, models, utils
from ipsuite.analysis.model.math import decompose_stress_tensor, force_decomposition
from ipsuite.analysis.model.plots import get_cdf_figure, get_figure, get_hist
from ipsuite.geometry import BarycenterMapping
from ipsuite.utils.ase_sim import freeze_copy_atoms


class Prediction(base.ProcessAtoms):
    """Create and Save the predictions from model on atoms.

    Attributes
    ----------
    model: The MLModel node that implements the 'predict' method
    atoms: list[Atoms] to predict properties for

    predictions: list[Atoms] the atoms that have the predicted properties from model
    """

    model: models.MLModel = zntrack.deps()

    def run(self):
        self.atoms = []
        calc = self.model.get_calculator()

        for configuration in tqdm.tqdm(self.get_data(), ncols=70):
            configuration: ase.Atoms
            # Run calculation
            atoms = configuration.copy()
            atoms.calc = calc
            atoms.get_potential_energy()
            if "stress" in calc.implemented_properties:
                try:
                    atoms.get_stress()
                except (
                    PropertyNotImplementedError,
                    ValueError,
                ):  # required for nequip, GAP
                    pass

            self.atoms.append(freeze_copy_atoms(atoms))


class PredictionMetrics(base.ComparePredictions):
    """Analyse the Models Prediction on standard metrics.

    Units are given in:
    - energy: meV/atom
    - forces: meV/Å
    - stress: eV/Å^3
    """

    data_file = zntrack.outs_path(zntrack.nwd / "data.npz")

    energy: dict = zntrack.metrics()
    forces: dict = zntrack.metrics()
    stress: dict = zntrack.metrics()
    stress_hydro: dict = zntrack.metrics()
    stress_deviat: dict = zntrack.metrics()

    plots_dir: pathlib.Path = zntrack.outs_path(zntrack.nwd / "plots")

    def _post_init_(self):
        self.content = {}

    def _post_load_(self):
        """Load metrics - if available."""
        try:
            with self.state.fs.open(self.data_file, "rb") as f:
                self.content = dict(np.load(f))
        except FileNotFoundError:
            self.content = {}

    def get_data(self):
        """Create dict of all data."""
        true_keys = self.true_data[0].calc.results.keys()
        pred_keys = self.pred_data[0].calc.results.keys()

        energy_true = [x.get_potential_energy() / len(x) for x in self.true_data]
        energy_true = np.array(energy_true) * 1000
        self.content["energy_true"] = energy_true

        energy_prediction = [x.get_potential_energy() / len(x) for x in self.pred_data]
        energy_prediction = np.array(energy_prediction) * 1000
        self.content["energy_pred"] = energy_prediction

        if "forces" in true_keys and "forces" in pred_keys:
            true_forces = [x.get_forces() for x in self.true_data]
            true_forces = np.concatenate(true_forces, axis=0) * 1000
            self.content["forces_true"] = np.reshape(true_forces, (-1,))

            pred_forces = [x.get_forces() for x in self.pred_data]
            pred_forces = np.concatenate(pred_forces, axis=0) * 1000
            self.content["forces_pred"] = np.reshape(pred_forces, (-1,))

        if "stress" in true_keys and "stress" in pred_keys:
            true_stress = np.array([x.get_stress(voigt=False) for x in self.true_data])
            pred_stress = np.array([x.get_stress(voigt=False) for x in self.pred_data])
            hydro_true, deviat_true = decompose_stress_tensor(true_stress)
            hydro_pred, deviat_pred = decompose_stress_tensor(pred_stress)

            self.content["stress_true"] = np.reshape(true_stress, (-1,))
            self.content["stress_pred"] = np.reshape(pred_stress, (-1,))
            self.content["stress_hydro_true"] = np.reshape(hydro_true, (-1,))
            self.content["stress_hydro_pred"] = np.reshape(hydro_pred, (-1,))
            self.content["stress_deviat_true"] = np.reshape(deviat_true, (-1,))
            self.content["stress_deviat_pred"] = np.reshape(deviat_pred, (-1,))

    def get_metrics(self):
        """Update the metrics."""
        self.energy = utils.metrics.get_full_metrics(
            self.content["energy_true"], self.content["energy_pred"]
        )

        if "forces_true" in self.content.keys():
            self.forces = utils.metrics.get_full_metrics(
                self.content["forces_true"], self.content["forces_pred"]
            )
        else:
            self.forces = {}

        if "stress_true" in self.content.keys():
            self.stress = utils.metrics.get_full_metrics(
                self.content["stress_true"], self.content["stress_pred"]
            )
            self.stress_hydro = utils.metrics.get_full_metrics(
                self.content["stress_hydro_true"], self.content["stress_hydro_pred"]
            )
            self.stress_deviat = utils.metrics.get_full_metrics(
                self.content["stress_deviat_true"], self.content["stress_deviat_pred"]
            )
        else:
            self.stress = {}
            self.stress_hydro = {}
            self.stress_deviat = {}

    def get_plots(self, save=False):
        """Create figures for all available data."""
        self.plots_dir.mkdir(exist_ok=True)

        energy_plot = get_figure(
            self.content["energy_true"],
            self.content["energy_pred"],
            datalabel=f"MAE: {self.energy['mae']:.2f} meV/atom",
            xlabel=r"$ab~initio$ energy $E$ / meV/atom",
            ylabel=r"predicted energy $E$ / meV/atom",
        )
        if save:
            energy_plot.savefig(self.plots_dir / "energy.png")

        if "forces_true" in self.content:
            xlabel = r"$ab~initio$ force components per atom $|F|$ / meV$ \cdot \AA^{-1}$"
            ylabel = r"predicted force components per atom $|F|$ / meV$ \cdot \AA^{-1}$"
            forces_plot = get_figure(
                self.content["forces_true"],
                self.content["forces_pred"],
                datalabel=rf"MAE: {self.forces['mae']:.2f} meV$ / \AA$",
                xlabel=xlabel,
                ylabel=ylabel,
            )
            if save:
                forces_plot.savefig(self.plots_dir / "forces.png")

        if "stress_true" in self.content:
            s_true = self.content["stress_true"]
            s_pred = self.content["stress_pred"]
            shydro_true = self.content["stress_hydro_true"]
            shydro_pred = self.content["stress_hydro_pred"]
            sdeviat_true = self.content["stress_deviat_true"]
            sdeviat_pred = self.content["stress_deviat_pred"]

            stress_plot = get_figure(
                s_true,
                s_pred,
                datalabel=rf"Max: {self.stress['max']:.4f}",
                xlabel=r"$ab~initio$ stress",
                ylabel=r"predicted stress",
            )
            hydrostatic_stress_plot = get_figure(
                shydro_true,
                shydro_pred,
                datalabel=rf"Max: {self.stress_hydro['max']:.4f}",
                xlabel=r"$ab~initio$ hydrostatic stress",
                ylabel=r"predicted hydrostatic stress",
            )
            deviatoric_stress_plot = get_figure(
                sdeviat_true,
                sdeviat_pred,
                datalabel=rf"Max: {self.stress_deviat['max']:.4f}",
                xlabel=r"$ab~initio$ deviatoric stress",
                ylabel=r"predicted deviatoric stress",
            )
            if save:
                stress_plot.savefig(self.plots_dir / "stress.png")
                hydrostatic_stress_plot.savefig(self.plots_dir / "hydrostatic_stress.png")
                deviatoric_stress_plot.savefig(self.plots_dir / "deviatoric_stress.png")

    def run(self):
        self.nwd.mkdir(exist_ok=True, parents=True)
        self.get_data()
        np.savez(self.data_file, **self.content)
        self.get_metrics()
        self.get_plots(save=True)


<<<<<<< HEAD
class CalibrationMetrics(base.ComparePredictions):
    """Analyse the calibration of a models uncertainty estimate.
    """
=======
class CalibrationMetrics(base.AnalyseProcessAtoms):
    """Analyse the calibration of a models uncertainty estimate."""
>>>>>>> 51a1d116

    data_file = zntrack.outs_path(zntrack.nwd / "data.npz")
    energy: dict = zntrack.metrics()
    forces: dict = zntrack.metrics()

    plots_dir: pathlib.Path = zntrack.outs_path(zntrack.nwd / "plots")

    def _post_init_(self):
        self.content = {}

    def _post_load_(self):
        """Load metrics - if available."""
        try:
            with self.state.fs.open(self.data_file, "rb") as f:
                self.content = dict(np.load(f))
        except FileNotFoundError:
            self.content = {}

    def get_dataframes(self):
        """Create dict of all data."""
        true_keys = self.true_data[0].calc.results.keys()
        pred_keys = self.pred_data[0].calc.results.keys()

        energy_true = [x.get_potential_energy() / len(x) for x in self.true_data]
        energy_true = np.array(energy_true) * 1000
        energy_pred = [x.get_potential_energy() / len(x) for x in self.pred_data]
        energy_pred = np.array(energy_pred) * 1000
        self.content["energy_err"] = np.abs(energy_true - energy_pred)

        energy_uncertainty = [
            x.calc.results["energy_uncertainty"] / len(x) for x in self.pred_data
        ]
        energy_uncertainty = np.array(energy_uncertainty) * 1000
        self.content["energy_unc"] = energy_uncertainty

        if "forces" in true_keys and "forces_uncertainty" in pred_keys:
            true_forces = [x.get_forces() for x in self.true_data]
            true_forces = np.concatenate(true_forces, axis=0) * 1000
            pred_forces = [x.get_forces() for x in self.pred_data]
            pred_forces = np.concatenate(pred_forces, axis=0) * 1000
            forces_uncertainty = [
                x.calc.results["forces_uncertainty"] for x in self.pred_data
            ]
            forces_uncertainty = np.concatenate(forces_uncertainty, axis=0) * 1000

            self.content["forces_err"] = np.abs(true_forces - pred_forces)
            self.content["forces_unc"] = forces_uncertainty

    def get_metrics(self):
        """Update the metrics."""
        e_err = self.content["energy_err"]
        e_unc = self.content["energy_unc"]
        pearsonr = stats.pearsonr(e_err, e_unc)[0]
        self.energy = {"pearsonr": pearsonr}

        if "forces_err" in self.content.keys():
            f_err = np.reshape(self.content["forces_err"], (-1,))
            f_unc = np.reshape(self.content["forces_unc"], (-1,))
            self.forces = {"pearsonr": stats.pearsonr(f_err, f_unc)[0]}
        else:
            self.forces = {}

    def get_plots(self, save=False):
        """Create figures for all available data."""
        self.plots_dir.mkdir(exist_ok=True)

        energy_plot = get_figure(
            self.content["energy_unc"],
            self.content["energy_err"],
            datalabel=rf"Pearson: {self.energy['pearsonr']:.4f}",
            xlabel=r"energy uncertainty $\sigma$ / meV/atom",
            ylabel=r"energy error $\Delta E$ / meV/atom",
        )
        energy_cdf_plot = get_cdf_figure(
            self.content["energy_err"],
            self.content["energy_unc"],
        )
        if save:
            energy_plot.savefig(self.plots_dir / "energy.png")
            energy_cdf_plot.savefig(self.plots_dir / "energy_cdf.png")

        if "forces_err" in self.content:
            xlabel = r"force uncertainty per atom $\sigma$ / meV$ \cdot \AA^{-1}$"
            ylabel = r"force components error per atom $\Delta F$ / meV$ \cdot \AA^{-1}$"
            f_err = np.reshape(self.content["forces_err"], (-1,))
            f_unc = np.reshape(self.content["forces_unc"], (-1,))
            forces_plot = get_figure(
                f_unc,
                f_err,
                datalabel=rf"Pearson: {self.forces['pearsonr']:.4f}",
                xlabel=xlabel,
                ylabel=ylabel,
            )
            forces_cdf_plot = get_cdf_figure(
                f_err,
                f_unc,
            )
            if save:
                forces_plot.savefig(self.plots_dir / "forces.png")
                forces_cdf_plot.savefig(self.plots_dir / "forces_cdf.png")

    def run(self):
        self.nwd.mkdir(exist_ok=True, parents=True)
        self.get_dataframes()
        np.savez(self.data_file, **self.content)
        self.get_metrics()
        self.get_plots(save=True)


class ForceAngles(base.ComparePredictions):
    plot: pathlib.Path = zntrack.dvc.outs(zntrack.nwd / "angle.png")
    log_plot: pathlib.Path = zntrack.dvc.outs(zntrack.nwd / "angle_ylog.png")

    angles: dict = zntrack.zn.metrics()

    def run(self):
        true_forces = np.reshape([x.get_forces() for x in self.true_data], (-1, 3))
        pred_forces = np.reshape([x.get_forces() for x in self.pred_data], (-1, 3))

        angles = utils.metrics.get_angles(true_forces, pred_forces)

        self.angles = {
            "rmse": utils.metrics.calculate_l_p_norm(np.zeros_like(angles), angles, p=2),
            "lp4": utils.metrics.calculate_l_p_norm(np.zeros_like(angles), angles, p=4),
            "max": utils.metrics.maximum_error(np.zeros_like(angles), angles),
            "mae": utils.metrics.calculate_l_p_norm(np.zeros_like(angles), angles, p=1),
        }

        fig, ax = get_hist(
            data=angles,
            label=rf"MAE: ${self.angles['mae']:.2f}^\circ$",
            xlabel=r"Angle between true and predicted forces $\theta / ^\circ$",
            ylabel="Probability / %",
        )
        fig.savefig(self.plot)
        ax.set_yscale("log")
        fig.savefig(self.log_plot)


class ForceDecomposition(base.ComparePredictions):
    """Node for decomposing forces in a system of molecular units into
    translational, rotational and vibrational components.

    The implementation follows the method described in
    https://doi.org/10.26434/chemrxiv-2022-l4tb9


    Attributes
    ----------
    wasserstein_distance: float
        Compute the wasserstein distance between the distributions of the
        prediced and true forces for each trans, rot, vib component.
    """

    trans_forces: dict = zntrack.zn.metrics()
    rot_forces: dict = zntrack.zn.metrics()
    vib_forces: dict = zntrack.zn.metrics()
    wasserstein_distance = zntrack.zn.metrics()

    rot_force_plt = zntrack.dvc.outs(zntrack.nwd / "rot_force.png")
    trans_force_plt = zntrack.dvc.outs(zntrack.nwd / "trans_force.png")
    vib_force_plt = zntrack.dvc.outs(zntrack.nwd / "vib_force.png")

    histogram_plt = zntrack.dvc.outs(zntrack.nwd / "histogram.png")

    def get_plots(self):
        fig = get_figure(
            np.reshape(self.true_forces["trans"], -1),
            np.reshape(self.pred_forces["trans"], -1),
            datalabel=rf"Trans. MAE: {self.trans_forces['mae']:.2f} meV$ / \AA$",
            xlabel=r"$ab~initio$ forces / meV$ \cdot \AA^{-1}$",
            ylabel=r"predicted forces / meV$ \cdot \AA^{-1}$",
        )
        fig.savefig(self.trans_force_plt)

        fig = get_figure(
            np.reshape(self.true_forces["rot"], -1),
            np.reshape(self.pred_forces["rot"], -1),
            datalabel=rf"Rot. MAE: {self.rot_forces['mae']:.2f} meV$ / \AA$",
            xlabel=r"$ab~initio$ forces / meV$ \cdot \AA^{-1}$",
            ylabel=r"predicted forces / meV$ \cdot \AA^{-1}$",
        )
        fig.savefig(self.rot_force_plt)

        fig = get_figure(
            np.reshape(self.true_forces["vib"], -1),
            np.reshape(self.pred_forces["vib"], -1),
            datalabel=rf"Vib. MAE: {self.vib_forces['mae']:.2f} meV$ / \AA$",
            xlabel=r"$ab~initio$ forces / meV$ \cdot \AA^{-1}$",
            ylabel=r"predicted forces / meV$ \cdot \AA^{-1}$",
        )
        fig.savefig(self.vib_force_plt)

    def get_metrics(self):
        """Update the metrics."""

        self.trans_forces = utils.metrics.get_full_metrics(
            np.array(self.true_forces["trans"]), np.array(self.pred_forces["trans"])
        )

        self.rot_forces = utils.metrics.get_full_metrics(
            np.array(self.true_forces["rot"]), np.array(self.pred_forces["rot"])
        )

        self.vib_forces = utils.metrics.get_full_metrics(
            np.array(self.true_forces["vib"]), np.array(self.pred_forces["vib"])
        )

    def get_histogram(self):
        import matplotlib.pyplot as plt
        from scipy.stats import wasserstein_distance

        def get_rel_scalar_prod(main, relative) -> np.ndarray:
            x = np.einsum("ij,ij->i", main, relative)
            x /= np.linalg.norm(main, axis=-1)
            return x

        fig, axes = plt.subplots(4, 3, figsize=(4 * 5, 3 * 3))
        fig.suptitle(
            (
                r"A fraction $\dfrac{\vec{a} \cdot"
                r" \vec{b}}{\left|\left|\vec{a}\right|\right|_{2}} $ of $\vec{b}$ that"
                r" contributes to $\vec{a}$"
            ),
            fontsize=16,
        )

        self.wasserstein_distance = {}

        for label, ax_ in zip(self.true_forces.keys(), axes):
            self.wasserstein_distance[label] = {}
            for part, ax in zip(["vib", "rot", "trans"], ax_):
                data = get_rel_scalar_prod(
                    self.true_forces[label], self.true_forces[part]
                )
                true_bins = ax.hist(
                    data, bins=50, density=True, label=f"true {label} {part}"
                )

                data = get_rel_scalar_prod(
                    self.pred_forces[label], self.pred_forces[part]
                )
                pred_bins = ax.hist(
                    data,
                    bins=true_bins[1],
                    density=True,
                    alpha=0.5,
                    label=f"pred {label} {part}",
                )
                ax.legend()
                self.wasserstein_distance[label][part] = wasserstein_distance(
                    true_bins[0], pred_bins[0]
                )

        fig.savefig(self.histogram_plt, bbox_inches="tight")

    def run(self):
        mapping = BarycenterMapping(data=None)
        # TODO make the force_decomposition return full forces
        # TODO check if you sum the forces they yield the full forces
        # TODO make mapping a 'zn.nodes' with Mapping(species="BF4")
        #  maybe allow smiles and enumeration 0, 1, ...

        self.true_forces = {"all": [], "trans": [], "rot": [], "vib": []}
        self.pred_forces = {"all": [], "trans": [], "rot": [], "vib": []}

        for atom in tqdm.tqdm(self.true_atoms, ncols=70):
            atom_trans_forces, atom_rot_forces, atom_vib_forces = force_decomposition(
                atom, mapping
            )
            self.true_forces["all"].append(atom.get_forces())
            self.true_forces["trans"].append(atom_trans_forces)
            self.true_forces["rot"].append(atom_rot_forces)
            self.true_forces["vib"].append(atom_vib_forces)

        self.true_forces["all"] = np.concatenate(self.true_forces["all"]) * 1000
        self.true_forces["trans"] = np.concatenate(self.true_forces["trans"]) * 1000
        self.true_forces["rot"] = np.concatenate(self.true_forces["rot"]) * 1000
        self.true_forces["vib"] = np.concatenate(self.true_forces["vib"]) * 1000

        for atom in tqdm.tqdm(self.pred_atoms, ncols=70):
            atom_trans_forces, atom_rot_forces, atom_vib_forces = force_decomposition(
                atom, mapping
            )
            self.pred_forces["all"].append(atom.get_forces())
            self.pred_forces["trans"].append(atom_trans_forces)
            self.pred_forces["rot"].append(atom_rot_forces)
            self.pred_forces["vib"].append(atom_vib_forces)

        self.pred_forces["all"] = np.concatenate(self.pred_forces["all"]) * 1000
        self.pred_forces["trans"] = np.concatenate(self.pred_forces["trans"]) * 1000
        self.pred_forces["rot"] = np.concatenate(self.pred_forces["rot"]) * 1000
        self.pred_forces["vib"] = np.concatenate(self.pred_forces["vib"]) * 1000

        self.get_metrics()
        self.get_plots()
        self.get_histogram()<|MERGE_RESOLUTION|>--- conflicted
+++ resolved
@@ -211,14 +211,8 @@
         self.get_plots(save=True)
 
 
-<<<<<<< HEAD
 class CalibrationMetrics(base.ComparePredictions):
-    """Analyse the calibration of a models uncertainty estimate.
-    """
-=======
-class CalibrationMetrics(base.AnalyseProcessAtoms):
     """Analyse the calibration of a models uncertainty estimate."""
->>>>>>> 51a1d116
 
     data_file = zntrack.outs_path(zntrack.nwd / "data.npz")
     energy: dict = zntrack.metrics()
