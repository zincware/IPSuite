import pathlib
from concurrent.futures import ProcessPoolExecutor
from typing import List, Optional

import ase
import matplotlib.pyplot as plt
import numpy as np
import tqdm
import uncertainty_toolbox as uct
import zntrack
from ase.calculators.singlepoint import PropertyNotImplementedError

from ipsuite import base, models, utils
from ipsuite.analysis.model.math import (
    compute_uncertainty_metrics,
    decompose_stress_tensor,
    force_decomposition,
)
from ipsuite.analysis.model.plots import (  # get_cdf_figure,
    get_calibration_figure,
    get_figure,
    get_gaussianicity_figure,
    get_hist,
    slice_ensemble_uncertainty,
)
from ipsuite.geometry import BarycenterMapping
from ipsuite.utils.ase_sim import freeze_copy_atoms


class Prediction(base.ProcessAtoms):
    """Create and Save the predictions from model on atoms.

    Attributes
    ----------
    model: The MLModel node that implements the 'predict' method
    atoms: list[Atoms] to predict properties for

    predictions: list[Atoms] the atoms that have the predicted properties from model
    """

    model: models.MLModel = zntrack.deps()

    def run(self):
        self.frames = []
        calc = self.model.get_calculator()

        for configuration in tqdm.tqdm(self.get_data(), ncols=70):
            configuration: ase.Atoms
            # Run calculation
            atoms = configuration.copy()
            atoms.calc = calc
            atoms.get_potential_energy()
            if "stress" in calc.implemented_properties:
                try:
                    atoms.get_stress()
                except (
                    PropertyNotImplementedError,
                    ValueError,
                ):  # required for nequip, GAP
                    pass

            self.frames.append(freeze_copy_atoms(atoms))


class PredictionMetrics(base.ComparePredictions):
    """Analyse the Models Prediction on standard metrics.

    Units are given in:
    - energy: meV/atom
    - forces: meV/Å
    - stress: eV/Å^3

    Attributes
    ----------
    ymax: dict of label key, and figure ylim values.
        Should be set when trying to compare different models.

    """

    # TODO ADD OPTIONAL YMAX PARAMETER

    figure_ymax: dict[str, float] = zntrack.params(default_factory=dict)

    data_file: pathlib.Path = zntrack.outs_path(zntrack.nwd / "data.npz")

    energy: dict = zntrack.metrics()
    forces: dict = zntrack.metrics()
    stress: dict = zntrack.metrics()
    stress_hydro: dict = zntrack.metrics()
    stress_deviat: dict = zntrack.metrics()

    plots_dir: pathlib.Path = zntrack.outs_path(zntrack.nwd / "plots")

    def __post_init__(self):
        self.content = {}

    def _post_load_(self):
        """Load metrics - if available."""
        try:
            with self.state.fs.open(self.data_file, "rb") as f:
                self.content = dict(np.load(f))
        except FileNotFoundError:
            self.content = {}

    def get_data(self):
        """Create dict of all data."""
        true_keys = self.x[0].calc.results.keys()
        pred_keys = self.y[0].calc.results.keys()

        energy_true = [x.get_potential_energy() / len(x) for x in self.x]
        energy_true = np.array(energy_true) * 1000
        self.content["energy_true"] = energy_true

        energy_prediction = [x.get_potential_energy() / len(x) for x in self.y]
        energy_prediction = np.array(energy_prediction) * 1000
        self.content["energy_pred"] = energy_prediction
        self.content["energy_error"] = energy_true - energy_prediction

        if "forces" in true_keys and "forces" in pred_keys:
            true_forces = [x.get_forces() for x in self.x]
            true_forces = np.concatenate(true_forces, axis=0) * 1000
            self.content["forces_true"] = np.reshape(true_forces, (-1,))

            pred_forces = [x.get_forces() for x in self.y]
            pred_forces = np.concatenate(pred_forces, axis=0) * 1000
            self.content["forces_pred"] = np.reshape(pred_forces, (-1,))
            self.content["forces_error"] = (
                self.content["forces_true"] - self.content["forces_pred"]
            )

        if "stress" in true_keys and "stress" in pred_keys:
            true_stress = np.array([x.get_stress(voigt=False) for x in self.x])
            pred_stress = np.array([x.get_stress(voigt=False) for x in self.y])
            hydro_true, deviat_true = decompose_stress_tensor(true_stress)
            hydro_pred, deviat_pred = decompose_stress_tensor(pred_stress)

            self.content["stress_true"] = np.reshape(true_stress, (-1,))
            self.content["stress_pred"] = np.reshape(pred_stress, (-1,))
            self.content["stress_error"] = (
                self.content["stress_true"] - self.content["stress_pred"]
            )
            self.content["stress_hydro_true"] = np.reshape(hydro_true, (-1,))
            self.content["stress_hydro_pred"] = np.reshape(hydro_pred, (-1,))
            self.content["stress_hydro_error"] = (
                self.content["stress_hydro_true"] - self.content["stress_hydro_pred"]
            )
            self.content["stress_deviat_true"] = np.reshape(deviat_true, (-1,))
            self.content["stress_deviat_pred"] = np.reshape(deviat_pred, (-1,))
            self.content["stress_deviat_error"] = (
                self.content["stress_deviat_true"] - self.content["stress_deviat_pred"]
            )

    def get_metrics(self):
        """Update the metrics."""
        self.energy = utils.metrics.get_full_metrics(
            self.content["energy_true"], self.content["energy_pred"]
        )

        if "forces_true" in self.content.keys():
            self.forces = utils.metrics.get_full_metrics(
                self.content["forces_true"], self.content["forces_pred"]
            )
        else:
            self.forces = {}

        if "stress_true" in self.content.keys():
            self.stress = utils.metrics.get_full_metrics(
                self.content["stress_true"], self.content["stress_pred"]
            )
            self.stress_hydro = utils.metrics.get_full_metrics(
                self.content["stress_hydro_true"], self.content["stress_hydro_pred"]
            )
            self.stress_deviat = utils.metrics.get_full_metrics(
                self.content["stress_deviat_true"], self.content["stress_deviat_pred"]
            )
        else:
            self.stress = {}
            self.stress_hydro = {}
            self.stress_deviat = {}

    def get_plots(self, save=False):
        """Create figures for all available data."""
        self.plots_dir.mkdir(exist_ok=True)

        e_ymax = self.figure_ymax.get("energy", None)
        energy_plot = get_figure(
            self.content["energy_true"],
            self.content["energy_error"],
            datalabel=f"MAE: {self.energy['mae']:.2f} meV/atom",
            xlabel=r"$ab~initio$ energy $E$ / meV/atom",
            ylabel=r"$\Delta E$ / meV/atom",
            ymax=e_ymax,
        )
        if save:
            energy_plot.savefig(self.plots_dir / "energy.png")

        if "forces_true" in self.content:
            xlabel = (
                r"$ab~initio$ force components per atom $F_{alpha,i}$ / meV$ \cdot"
                r" \AA^{-1}$"
            )
            ylabel = r"$\Delta F_{alpha,i}$ / meV$ \cdot \AA^{-1}$"
            f_ymax = self.figure_ymax.get("forces", None)
            forces_plot = get_figure(
                self.content["forces_true"],
                self.content["forces_error"],
                datalabel=rf"MAE: {self.forces['mae']:.2f} meV$ / \AA$",
                xlabel=xlabel,
                ylabel=ylabel,
                ymax=f_ymax,
            )
            if save:
                forces_plot.savefig(self.plots_dir / "forces.png")

        if "stress_true" in self.content:
            s_true = self.content["stress_true"]
            s_error = self.content["stress_error"]
            shydro_true = self.content["stress_hydro_true"]
            shydro_error = self.content["stress_hydro_error"]
            sdeviat_true = self.content["stress_deviat_true"]
            sdeviat_error = self.content["stress_deviat_error"]

            s_ymax = self.figure_ymax.get("stress", None)
            hs_ymax = self.figure_ymax.get("stress_hydro", None)
            ds_ymax = self.figure_ymax.get("stress_deviat", None)

            stress_plot = get_figure(
                s_true,
                s_error,
                datalabel=rf"Max: {self.stress['max']:.4f}",
                xlabel=r"$ab~initio$ stress",
                ylabel=r"$\Delta$ stress",
                ymax=s_ymax,
            )
            hydrostatic_stress_plot = get_figure(
                shydro_true,
                shydro_error,
                datalabel=rf"Max: {self.stress_hydro['max']:.4f}",
                xlabel=r"$ab~initio$ hydrostatic stress",
                ylabel=r"$\Delta$ hydrostatic stress",
                ymax=hs_ymax,
            )
            deviatoric_stress_plot = get_figure(
                sdeviat_true,
                sdeviat_error,
                datalabel=rf"Max: {self.stress_deviat['max']:.4f}",
                xlabel=r"$ab~initio$ deviatoric stress",
                ylabel=r"$\Delta$ deviatoric stress",
                ymax=ds_ymax,
            )
            if save:
                stress_plot.savefig(self.plots_dir / "stress.png")
                hydrostatic_stress_plot.savefig(self.plots_dir / "hydrostatic_stress.png")
                deviatoric_stress_plot.savefig(self.plots_dir / "deviatoric_stress.png")

    def run(self):
        self.nwd.mkdir(exist_ok=True, parents=True)
        self.get_data()
        np.savez(self.data_file, **self.content)
        self.get_metrics()
        self.get_plots(save=True)

    def get_content(self):
        with self.state.fs.open(self.data_file, mode="rb") as f:
            content = dict(np.load(f))
            return content


class CalibrationMetrics(base.ComparePredictions):
    """Analyse the calibration of a models uncertainty estimate.
    Plots the empirical vs predicted error distribution,
    a log-log calibration plot and the miscalibration area.
    Further, various UQ metrics are computed:
    - Mean absolute calibration error
    - Root mean square miscalibration error
    - Miscalibration area
    - NLL
    - RLL

    For more information checkout the uncertainty toolbox or
    the following paper: 10.1088/2632-2153/ad594a

    Parameters
    ----------
    force_dist_slices: List[tuple]
        Interval in which to analyse the gassianity of error distributions.

    """

    force_dist_slices: Optional[List[tuple]] = zntrack.params(None)

    data_file: pathlib.Path = zntrack.outs_path(zntrack.nwd / "data.npz")
    energy: dict = zntrack.metrics()
    forces: dict = zntrack.metrics()

    plots_dir: pathlib.Path = zntrack.outs_path(zntrack.nwd / "plots")

    def __post_init__(self):
        self.content = {}
        self.force_dist_slices = []

    def _post_load_(self):
        """Load metrics - if available."""
        try:
            with self.state.fs.open(self.data_file, "rb") as f:
                self.content = dict(np.load(f))
        except FileNotFoundError:
            self.content = {}

    def get_data(self):
        """Create dict of all data."""
        pred_keys = self.y[0].calc.results.keys()

        energy_true = [a.get_potential_energy() / len(a) for a in self.x]
        energy_true = np.array(energy_true) * 1000
        self.content["energy_true"] = energy_true
        energy_pred = [a.get_potential_energy() / len(a) for a in self.y]
        energy_pred = np.array(energy_pred) * 1000
        self.content["energy_pred"] = energy_pred

        energy_uncertainty = [
            a.calc.results["energy_uncertainty"] / len(a) for a in self.y
        ]
        energy_uncertainty = np.array(energy_uncertainty) * 1000
        self.content["energy_unc"] = energy_uncertainty

        if "forces" in pred_keys:
            true_forces = [a.get_forces() for a in self.x]
            true_forces = np.concatenate(true_forces, axis=0) * 1000
            pred_forces = [a.get_forces() for a in self.y]
            pred_forces = np.concatenate(pred_forces, axis=0) * 1000

            forces_uncertainty = [a.calc.results["forces_uncertainty"] for a in self.y]
            forces_uncertainty = np.concatenate(forces_uncertainty, axis=0) * 1000

            self.content["forces_true"] = np.reshape(true_forces, (-1,))
            self.content["forces_pred"] = np.reshape(pred_forces, (-1,))
            self.content["forces_unc"] = np.reshape(forces_uncertainty, (-1,))

            if "forces_ensemble" in self.y[0].calc.results.keys():
                n_ens = self.y[0].calc.results["forces_ensemble"].shape[2]
                forces_ensemble = [
                    np.reshape(a.calc.results["forces_ensemble"], (-1, n_ens))
                    for a in self.y
                ]
                forces_ensemble = np.concatenate(forces_ensemble, axis=0) * 1000
                self.content["forces_ensemble"] = forces_ensemble

    def get_metrics(self):
        """Update the metrics."""
        e_pred = self.content["energy_pred"]
        e_std = self.content["energy_unc"]
        e_true = self.content["energy_true"]
        metrics = compute_uncertainty_metrics(e_pred, e_std, e_true)
        self.energy = metrics

        if "forces_unc" in self.content:
            f_pred = self.content["forces_pred"]
            f_std = self.content["forces_unc"]
            f_true = self.content["forces_true"]
            metrics = compute_uncertainty_metrics(f_pred, f_std, f_true)
            self.forces = metrics

    def get_plots(self, save=False):
        """Create figures for all available data."""
        self.plots_dir.mkdir(exist_ok=True)
        e_err = np.abs(self.content["energy_pred"] - self.content["energy_true"])

        energy_plot = get_calibration_figure(
            e_err,
            self.content["energy_unc"],
            markersize=10,
            datalabel=rf"RLL={self.energy['rll']:.1f}",
            forces=False,
        )
        energy_gauss = get_gaussianicity_figure(
            e_err, self.content["energy_unc"], forces=False
        )

        energy_cdf_plot, e_cdf_ax = plt.subplots()
        e_cdf_ax = uct.plot_calibration(
            self.content["energy_pred"],
            self.content["energy_unc"],
            self.content["energy_true"],
            ax=e_cdf_ax,
        )

        if save:
            energy_plot.savefig(self.plots_dir / "energy.png")
            energy_gauss.savefig(self.plots_dir / "energy_gaussianicity.png")
            energy_cdf_plot.savefig(self.plots_dir / "energy_cdf.png")

        if "forces_unc" in self.content:
            f_err = np.abs(self.content["forces_pred"] - self.content["forces_true"])
            f_err = np.reshape(f_err, (-1,))

            forces_plot = get_calibration_figure(
                f_err,
                self.content["forces_unc"],
                datalabel=rf"RLL={self.forces['rll']:.1f}",
                forces=True,
            )
            forces_cdf_plot, f_cdf_ax = plt.subplots()
            f_cdf_ax = uct.plot_calibration(
                self.content["forces_pred"],
                self.content["forces_unc"],
                self.content["forces_true"],
                ax=f_cdf_ax,
            )

            gaussianicy_figures = []
            if "forces_ensemble" in self.content.keys():
                for start, end in self.force_dist_slices:
                    error_true, error_pred = slice_ensemble_uncertainty(
                        self.content["forces_true"],
                        self.content["forces_ensemble"],
                        start,
                        end,
                    )
                    fig = get_gaussianicity_figure(error_true, error_pred, forces=True)
                    gaussianicy_figures.append(fig)
            if save:
                forces_plot.savefig(self.plots_dir / "forces.png")
                forces_cdf_plot.savefig(self.plots_dir / "forces_cdf.png")

                for ii, fig in enumerate(gaussianicy_figures):
                    fig.savefig(self.plots_dir / f"forces_gaussianicity_{ii}.png")

    def run(self):
        self.nwd.mkdir(exist_ok=True, parents=True)
        self.get_data()
        np.savez(self.data_file, **self.content)
        self.get_metrics()
        self.get_plots(save=True)


class ForceAngles(base.ComparePredictions):
    plot: pathlib.Path = zntrack.outs_path(zntrack.nwd / "angle.png")
    log_plot: pathlib.Path = zntrack.outs_path(zntrack.nwd / "angle_ylog.png")

    angles: dict = zntrack.metrics()

    def run(self):
        true_forces = np.reshape([a.get_forces() for a in self.x], (-1, 3))
        pred_forces = np.reshape([a.get_forces() for a in self.y], (-1, 3))

        angles = utils.metrics.get_angles(true_forces, pred_forces)

        self.angles = {
            "rmse": utils.metrics.calculate_l_p_norm(np.zeros_like(angles), angles, p=2),
            "lp4": utils.metrics.calculate_l_p_norm(np.zeros_like(angles), angles, p=4),
            "max": utils.metrics.maximum_error(np.zeros_like(angles), angles),
            "mae": utils.metrics.calculate_l_p_norm(np.zeros_like(angles), angles, p=1),
        }

        fig, ax = get_hist(
            data=angles,
            label=rf"MAE: ${self.angles['mae']:.2f}^\circ$",
            xlabel=r"Angle between true and predicted forces $\theta / ^\circ$",
            ylabel="Probability / %",
        )
        fig.savefig(self.plot)
        ax.set_yscale("log")
        fig.savefig(self.log_plot)


class ForceDecomposition(base.ComparePredictions):
    """Node for decomposing forces in a system of molecular units into
    translational, rotational and vibrational components.

    The implementation follows the method described in
    https://doi.org/10.26434/chemrxiv-2022-l4tb9


    Attributes
    ----------
    wasserstein_distance: float
        Compute the wasserstein distance between the distributions of the
        prediced and true forces for each trans, rot, vib component.
    """

    trans_forces: dict = zntrack.metrics()
    rot_forces: dict = zntrack.metrics()
    vib_forces: dict = zntrack.metrics()
    wasserstein_distance: dict = zntrack.metrics()

    rot_force_plt: pathlib.Path = zntrack.outs_path(zntrack.nwd / "rot_force.png")
    trans_force_plt: pathlib.Path = zntrack.outs_path(zntrack.nwd / "trans_force.png")
    vib_force_plt: pathlib.Path = zntrack.outs_path(zntrack.nwd / "vib_force.png")

    histogram_plt: pathlib.Path = zntrack.outs_path(zntrack.nwd / "histogram.png")

    def get_plots(self):
        # TODO update plots true - pred y axis
        fig = get_figure(
            np.reshape(self.true_forces["trans"], -1),
            np.reshape(self.pred_forces["trans"], -1),
            datalabel=rf"Trans. MAE: {self.trans_forces['mae']:.2f} meV$ / \AA$",
            xlabel=r"$ab~initio$ forces / meV$ \cdot \AA^{-1}$",
            ylabel=r"predicted forces / meV$ \cdot \AA^{-1}$",
        )
        fig.savefig(self.trans_force_plt)

        fig = get_figure(
            np.reshape(self.true_forces["rot"], -1),
            np.reshape(self.pred_forces["rot"], -1),
            datalabel=rf"Rot. MAE: {self.rot_forces['mae']:.2f} meV$ / \AA$",
            xlabel=r"$ab~initio$ forces / meV$ \cdot \AA^{-1}$",
            ylabel=r"predicted forces / meV$ \cdot \AA^{-1}$",
        )
        fig.savefig(self.rot_force_plt)

        fig = get_figure(
            np.reshape(self.true_forces["vib"], -1),
            np.reshape(self.pred_forces["vib"], -1),
            datalabel=rf"Vib. MAE: {self.vib_forces['mae']:.2f} meV$ / \AA$",
            xlabel=r"$ab~initio$ forces / meV$ \cdot \AA^{-1}$",
            ylabel=r"predicted forces / meV$ \cdot \AA^{-1}$",
        )
        fig.savefig(self.vib_force_plt)

    def get_metrics(self):
        """Update the metrics."""

        self.trans_forces = utils.metrics.get_full_metrics(
            self.true_forces["trans"], self.pred_forces["trans"]
        )

        self.rot_forces = utils.metrics.get_full_metrics(
            self.true_forces["rot"], self.pred_forces["rot"]
        )

        self.vib_forces = utils.metrics.get_full_metrics(
            self.true_forces["vib"], self.pred_forces["vib"]
        )

    def get_histogram(self):
        import matplotlib.pyplot as plt
        from scipy.stats import wasserstein_distance

        def get_rel_scalar_prod(main, relative) -> np.ndarray:
            x = np.einsum("ij,ij->i", main, relative)
            x /= np.linalg.norm(main, axis=-1)
            return x

        fig, axes = plt.subplots(4, 3, figsize=(4 * 5, 3 * 3))
        fig.suptitle(
            (
                r"A fraction $\dfrac{\vec{a} \cdot"
                r" \vec{b}}{\left|\left|\vec{a}\right|\right|_{2}} $ of $\vec{b}$ that"
                r" contributes to $\vec{a}$"
            ),
            fontsize=16,
        )

        self.wasserstein_distance = {}

        for label, ax_ in zip(self.true_forces.keys(), axes):
            self.wasserstein_distance[label] = {}
            for part, ax in zip(["vib", "rot", "trans"], ax_):
                data = get_rel_scalar_prod(
                    self.true_forces[label], self.true_forces[part]
                )
                true_bins = ax.hist(
                    data, bins=50, density=True, label=f"true {label} {part}"
                )

                data = get_rel_scalar_prod(
                    self.pred_forces[label], self.pred_forces[part]
                )
                pred_bins = ax.hist(
                    data,
                    bins=true_bins[1],
                    density=True,
                    alpha=0.5,
                    label=f"pred {label} {part}",
                )
                ax.legend()
                self.wasserstein_distance[label][part] = wasserstein_distance(
                    true_bins[0], pred_bins[0]
                )

        fig.savefig(self.histogram_plt, bbox_inches="tight")

    def run(self):
<<<<<<< HEAD
        mapping = BarycenterMapping(data=None, frozen=False)
=======
        mapping = BarycenterMapping()
>>>>>>> 844afc7b
        # TODO make the force_decomposition return full forces
        # TODO check if you sum the forces they yield the full forces
        # TODO make mapping a 'zn.nodes' with Mapping(species="BF4")
        #  maybe allow smiles and enumeration 0, 1, ...

        self.true_forces = {"all": [], "trans": [], "rot": [], "vib": []}
        self.pred_forces = {"all": [], "trans": [], "rot": [], "vib": []}

        for atom in tqdm.tqdm(self.x, ncols=70):
            atom_trans_forces, atom_rot_forces, atom_vib_forces = force_decomposition(
                atom, mapping
            )
            self.true_forces["all"].append(atom.get_forces())
            self.true_forces["trans"].append(atom_trans_forces)
            self.true_forces["rot"].append(atom_rot_forces)
            self.true_forces["vib"].append(atom_vib_forces)

        for atom in tqdm.tqdm(self.y, ncols=70):
            atom_trans_forces, atom_rot_forces, atom_vib_forces = force_decomposition(
                atom, mapping
            )
            self.pred_forces["all"].append(atom.get_forces())
            self.pred_forces["trans"].append(atom_trans_forces)
            self.pred_forces["rot"].append(atom_rot_forces)
            self.pred_forces["vib"].append(atom_vib_forces)

        self.pred_forces = {
            k: np.concatenate(v) * 1000 for k, v in self.pred_forces.items()
        }
        self.true_forces = {
            k: np.concatenate(v) * 1000 for k, v in self.true_forces.items()
        }

        self.get_metrics()
        self.get_plots()
        self.get_histogram()


def decompose_force_uncertainty(atom_true, atom_pred):
    mapping = BarycenterMapping(data=None, frozen=True)

    trans_true, rot_true, vib_true = force_decomposition(
        atom_true,
        mapping,
        key="forces",
    )

    trans_ens, rot_ens, vib_ens = force_decomposition(
        atom_pred,
        mapping,
        key="forces_ensemble",
    )
    n_ens = trans_ens.shape[2]
    trans_pred = np.mean(trans_ens, axis=-1)
    rot_pred = np.mean(rot_ens, axis=-1)
    vib_pred = np.mean(vib_ens, axis=-1)
    trans_unc = np.sum((trans_ens - trans_pred[:, :, None]) ** 2, axis=-1) / (n_ens - 1)
    rot_unc = np.sum((rot_ens - rot_pred[:, :, None]) ** 2, axis=-1) / (n_ens - 1)
    vib_unc = np.sum((vib_ens - vib_pred[:, :, None]) ** 2, axis=-1) / (n_ens - 1)

    # sum((forces_ens - forces_mean) ** 2, axis=0)

    true = (trans_true, rot_true, vib_true)
    pred = (trans_pred, rot_pred, vib_pred)
    unc = (trans_unc, rot_unc, vib_unc)
    return true, pred, unc


class ForceUncertaintyDecomposition(base.ComparePredictions):
    """Node for decomposing force uncertainties in a system of molecular units into
    translational, rotational and vibrational components.

    The implementation follows the method described in
    https://doi.org/10.26434/chemrxiv-2022-l4tb9

    """

    trans_forces: dict = zntrack.metrics()
    rot_forces: dict = zntrack.metrics()
    vib_forces: dict = zntrack.metrics()

    plots_dir: pathlib.Path = zntrack.outs_path(zntrack.nwd / "plots")

    def get_plots(self):
        #  TODO update figures
        self.plots_dir.mkdir(exist_ok=True)
        trans_err = np.abs(self.true["trans"] - self.pred["trans"])
        rot_err = np.abs(self.true["rot"] - self.pred["rot"])
        vib_err = np.abs(self.true["vib"] - self.pred["vib"])

        trans_plot = get_calibration_figure(
            trans_err,
            self.uncertainties["trans"],
            markersize=10,
            datalabel=rf"RLL={self.trans_forces['rll']:.1f}",
            forces=True,
        )
        trans_gauss = get_gaussianicity_figure(
            trans_err, self.uncertainties["trans"], forces=True
        )
        trans_plot.savefig(self.plots_dir / "trans.png")
        trans_gauss.savefig(self.plots_dir / "trans_gauss.png")

        rot_plot = get_calibration_figure(
            rot_err,
            self.uncertainties["rot"],
            markersize=10,
            datalabel=rf"RLL={self.rot_forces['rll']:.1f}",
            forces=True,
        )
        rot_gauss = get_gaussianicity_figure(
            rot_err, self.uncertainties["rot"], forces=True
        )
        rot_plot.savefig(self.plots_dir / "rot.png")
        rot_gauss.savefig(self.plots_dir / "rot_gauss.png")

        vib_plot = get_calibration_figure(
            vib_err,
            self.uncertainties["vib"],
            markersize=10,
            datalabel=rf"RLL={self.vib_forces['rll']:.1f}",
            forces=True,
        )
        vib_gauss = get_gaussianicity_figure(
            vib_err, self.uncertainties["vib"], forces=True
        )
        vib_plot.savefig(self.plots_dir / "vib.png")
        vib_gauss.savefig(self.plots_dir / "vib_gauss.png")

    def get_metrics(self):
        """Update the metrics."""

        metrics = compute_uncertainty_metrics(
            self.pred["trans"], self.uncertainties["trans"], self.true["trans"]
        )
        self.trans_forces = metrics
        metrics = compute_uncertainty_metrics(
            self.pred["rot"], self.uncertainties["rot"], self.true["rot"]
        )
        self.rot_forces = metrics
        metrics = compute_uncertainty_metrics(
            self.pred["vib"], self.uncertainties["vib"], self.true["vib"]
        )
        self.vib_forces = metrics

    def run(self):
        self.true = {"trans": [], "rot": [], "vib": []}
        self.pred = {"trans": [], "rot": [], "vib": []}
        self.uncertainties = {"trans": [], "rot": [], "vib": []}

        nproc = os.getenv("IPSUITE_NPROC", multiprocessing.cpu_count())
        process_pool = ProcessPoolExecutor(nproc)

        pbar = tqdm.trange(
            0,
            len(self.x),
            desc="structures",
            ncols=70,
            leave=True,
            mininterval=0.25,
        )
        for result in process_pool.map(decompose_force_uncertainty, self.x, self.y):
            # for i in range(len(self.x)):
            result = decompose_force_uncertainty(self.x[i], self.y[i])
            true, pred, unc = result
            trans_true, rot_true, vib_true = true
            trans_pred, rot_pred, vib_pred = pred
            trans_unc, rot_unc, vib_unc = unc

            self.true["trans"].append(trans_true)
            self.true["rot"].append(rot_true)
            self.true["vib"].append(vib_true)
            self.pred["trans"].append(trans_pred)
            self.pred["rot"].append(rot_pred)
            self.pred["vib"].append(vib_pred)
            self.uncertainties["trans"].append(trans_unc)
            self.uncertainties["rot"].append(rot_unc)
            self.uncertainties["vib"].append(vib_unc)

            pbar.update(1)

        self.true = {
            k: np.reshape(np.concatenate(v), (-1,)) * 1000 for k, v in self.true.items()
        }
        self.pred = {
            k: np.reshape(np.concatenate(v), (-1,)) * 1000 for k, v in self.pred.items()
        }
        self.uncertainties = {
            k: np.reshape(np.concatenate(v), (-1,)) * 1000
            for k, v in self.uncertainties.items()
        }
        self.get_metrics()
        self.get_plots()<|MERGE_RESOLUTION|>--- conflicted
+++ resolved
@@ -583,11 +583,7 @@
         fig.savefig(self.histogram_plt, bbox_inches="tight")
 
     def run(self):
-<<<<<<< HEAD
-        mapping = BarycenterMapping(data=None, frozen=False)
-=======
         mapping = BarycenterMapping()
->>>>>>> 844afc7b
         # TODO make the force_decomposition return full forces
         # TODO check if you sum the forces they yield the full forces
         # TODO make mapping a 'zn.nodes' with Mapping(species="BF4")
