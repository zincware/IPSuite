--- conflicted
+++ resolved
@@ -639,11 +639,8 @@
     rot_unc = np.sum((rot_ens - rot_pred[:, :, None]) ** 2, axis=-1) / (n_ens - 1)
     vib_unc = np.sum((vib_ens - vib_pred[:, :, None]) ** 2, axis=-1) / (n_ens - 1)
 
-<<<<<<< HEAD
-=======
     # sum((forces_ens - forces_mean) ** 2, axis=0)
 
->>>>>>> 39209c81
     true = (trans_true, rot_true, vib_true)
     pred = (trans_pred, rot_pred, vib_pred)
     unc = (trans_unc, rot_unc, vib_unc)
@@ -731,13 +728,8 @@
         self.true = {"trans": [], "rot": [], "vib": []}
         self.pred = {"trans": [], "rot": [], "vib": []}
         self.uncertainties = {"trans": [], "rot": [], "vib": []}
-<<<<<<< HEAD
         
         nproc = os.getenv("IPSUITE_NPROC", multiprocessing.cpu_count())
-=======
-
-        nproc = 2  # os.getenv("IPSUITE_NPROC", multiprocessing.cpu_count())
->>>>>>> 39209c81
         process_pool = ProcessPoolExecutor(nproc)
 
         pbar = tqdm.trange(
