--- conflicted
+++ resolved
@@ -53,13 +53,9 @@
     datalabel: str,
     xlabel: str,
     ylabel: str,
-<<<<<<< HEAD
+    ymax: typing.Optional[float] = None,
     figsize: tuple = (10, 7),
     density=True,
-=======
-    ymax: typing.Optional[float] = None,
-    figsize: tuple = (10, 7),
->>>>>>> 99ae6ef9
 ) -> plt.Figure:
     """Create a correlation plot for true, prediction values.
 
