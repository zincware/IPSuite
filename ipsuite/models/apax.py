--- conflicted
+++ resolved
@@ -82,27 +82,23 @@
         with self.state.use_tmp_path():
             self._parameter = yaml.safe_load(pathlib.Path(self.config).read_text())
 
-            custom_parameters = {
-<<<<<<< HEAD
-                "directory": self.model_directory.as_posix(),
-=======
-                "directory": self.model_directory.resolve().as_posix(),
->>>>>>> e09e06df
-                "experiment": "",
-                "train_data_path": self.train_data_file.as_posix(),
-                "val_data_path": self.validation_data_file.as_posix(),
-            }
-
-            if self.model is not None:
-                param_files = self.model._parameter["data"]["directory"]
-                base_path = {"base_model_checkpoint": param_files}
-                try:
-                    self._parameter["checkpoints"].update(base_path)
-                except KeyError:
-                    self._parameter["checkpoints"] = base_path
-
-            check_duplicate_keys(custom_parameters, self._parameter["data"], log)
-            self._parameter["data"].update(custom_parameters)
+        custom_parameters = {
+            "directory": self.model_directory.as_posix(),
+            "experiment": "",
+            "train_data_path": self.train_data_file.as_posix(),
+            "val_data_path": self.validation_data_file.as_posix(),
+        }
+
+        if self.model is not None:
+            param_files = self.model._parameter["data"]["directory"]
+            base_path = {"base_model_checkpoint": param_files}
+            try:
+                self._parameter["checkpoints"].update(base_path)
+            except KeyError:
+                self._parameter["checkpoints"] = base_path
+
+        check_duplicate_keys(custom_parameters, self._parameter["data"], log)
+        self._parameter["data"].update(custom_parameters)
 
     def train_model(self):
         """Train the model using `apax.train.run`"""
