import logging
import pathlib
import shutil
import typing
from typing import Optional

import ase.io
import numpy as np
import pandas as pd
import yaml
import zntrack.utils
from apax.bal import kernel_selection
from apax.md import ASECalculator
from apax.md.function_transformations import available_transformations
from apax.train.run import run as apax_run
from jax import config
from matplotlib import pyplot as plt

from ipsuite import base
from ipsuite.analysis.ensemble import plot_with_uncertainty
from ipsuite.configuration_selection.base import BatchConfigurationSelection
from ipsuite.models.base import MLModel
from ipsuite.static_data import STATIC_PATH
from ipsuite.utils.combine import get_flat_data_from_dict
from ipsuite.utils.helpers import check_duplicate_keys

log = logging.getLogger(__name__)


class Apax(MLModel):
    """Class for the implementation of the apax model

    Attributes
    ----------
    config: str
        path to the apax config file
    validation_data: ase.Atoms
        atoms object with the validation data set
    model_directory: pathlib.Path
        model directory
    train_data_file: pathlib.Path
        path to the training data
    validation_data_file: pathlib.Path
        path to the valdidation data
    """

    config: str = zntrack.params_path("apax.yaml")
    validation_data = zntrack.deps()
    model: Optional[MLModel] = zntrack.deps(None)

    model_directory: pathlib.Path = zntrack.outs_path(zntrack.nwd / "apax_model")

    train_data_file: pathlib.Path = zntrack.outs_path(zntrack.nwd / "train_atoms.extxyz")
    validation_data_file: pathlib.Path = zntrack.outs_path(
        zntrack.nwd / "val_atoms.extxyz"
    )

    jax_enable_x64: bool = zntrack.params(True)

    metrics_epoch = zntrack.plots_path(
        zntrack.nwd / "log.csv",
        template=STATIC_PATH / "y_log.json",
        x="epoch",
        x_label="epochs",
        y="val_loss",
        y_label="validation loss",
    )
    metrics = zntrack.metrics()

    _parameter: dict = None

    def _post_load_(self) -> None:
        self._handle_parameter_file()

    def _handle_parameter_file(self):
        with self.state.use_tmp_path():
            self._parameter = yaml.safe_load(pathlib.Path(self.config).read_text())

            custom_parameters = {
                "directory": self.model_directory.resolve().as_posix(),
                "experiment": "",
                "train_data_path": self.train_data_file.as_posix(),
                "val_data_path": self.validation_data_file.as_posix(),
            }

            if self.model is not None:
                param_files = self.model._parameter["data"]["directory"]
                base_path = {"base_model_checkpoint": param_files}
                try:
                    self._parameter["checkpoints"].update(base_path)
                except KeyError:
                    self._parameter["checkpoints"] = base_path

            check_duplicate_keys(custom_parameters, self._parameter["data"], log)
            self._parameter["data"].update(custom_parameters)

    def train_model(self):
        """Train the model using `apax.train.run`"""
        apax_run(self._parameter)

    def move_metrics(self):
        """Move the metrics to the correct directories for DVC"""
        path = self.model_directory / self.metrics_epoch.name
        shutil.move(path, self.metrics_epoch)

    def get_metrics_from_plots(self):
        """In addition to the plots write a model metric"""
        metrics_df = pd.read_csv(self.metrics_epoch)
        self.metrics = metrics_df.iloc[-1].to_dict()

    def run(self):
        """Primary method to run which executes all steps of the model training"""

        config.update("jax_enable_x64", self.jax_enable_x64)

        ase.io.write(self.train_data_file, self.data)
        ase.io.write(self.validation_data_file, self.validation_data)

        self.train_model()
        self.move_metrics()
        self.get_metrics_from_plots()

    def get_calculator(self, **kwargs):
<<<<<<< HEAD
        """Get a apax ase calculator"""
        from apax.md import ASECalculator
=======
        """Get an apax ase calculator"""
        with self.state.use_tmp_path():
            return ASECalculator(model_dir=self.model_directory)
>>>>>>> 78a42c4a


class ApaxEnsemble(base.IPSNode):
    """Parallel apax model ensemble in ASE.

    Attributes
    ----------
    models: list
        List of `ApaxModel` nodes to ensemble.
    nl_skin: float
        Neighborlist skin.
    transformations: dict
        Key-parameter dict with function transformations applied
        to the model function within the ASE calculator.
        See the apax documentation for available methods.
    """

    models: typing.List[Apax] = zntrack.deps()
    nl_skin: float = zntrack.params(0.5)
    transformations: typing.Dict[str, dict] = zntrack.params(None)

    def run(self) -> None:
        pass

    def get_calculator(self, **kwargs) -> ase.calculators.calculator.Calculator:
        """Property to return a model specific ase calculator object.

        Returns
        -------
        calc:
            ase calculator object
        """

        param_files = [m._parameter["data"]["directory"] for m in self.models]

        transformations = []
        if self.transformations:
            for transform, params in self.transformations.items():
                transformations.append(available_transformations[transform](**params))

        calc = ASECalculator(
            param_files,
            dr=self.nl_skin,
            transformations=transformations,
        )
        return calc


class BatchKernelSelection(BatchConfigurationSelection):
    """Interface to the batch active learning methods implemented in apax.
    Check the apax documentation for a list and explanation of implemented properties.

    Attributes
    ----------
    models: Union[Apax, List[Apax]]
        One or more Apax models to construct a feature map from.
    base_feature_map: dict
        Name and parameters for the feature map transformation.
    selection_method: str
        Name of the selection method to be used. Choose from:
        ["max_dist", ]
    n_configurations: int
        Number of samples to be selected.
    processing_batch_size: int
        Number of samples to be processed in parallel.
        Does not affect the result, just the speed of computing features.
    """

    models: typing.List[Apax] = zntrack.deps()
    base_feature_map: dict = zntrack.params({"name": "ll_grad", "layer_name": "dense_2"})
    selection_method: str = zntrack.params("max_dist")
    n_configurations: str = zntrack.params()
    processing_batch_size: str = zntrack.meta.Text(64)
    img_selection = zntrack.outs_path(zntrack.nwd / "selection.png")

    def select_atoms(self, atoms_lst: typing.List[ase.Atoms]) -> typing.List[int]:
        if isinstance(self.models, list):
            param_files = [m._parameter["data"]["directory"] for m in self.models]
        else:
            param_files = self.models._parameter["data"]["directory"]

        if isinstance(self.train_data, dict):
            self.train_data = get_flat_data_from_dict(self.train_data)

        selected = kernel_selection(
            param_files,
            self.train_data,
            atoms_lst,
            self.base_feature_map,
            self.selection_method,
            selection_batch_size=self.n_configurations,
            processing_batch_size=self.processing_batch_size,
        )
        self._get_plot(atoms_lst, selected)

        return list(selected)

    def _get_plot(self, atoms_lst: typing.List[ase.Atoms], indices: typing.List[int]):
        energies = np.array([atoms.calc.results["energy"] for atoms in atoms_lst])

        if "energy_uncertainty" in atoms_lst[0].calc.results.keys():
            uncertainty = np.array(
                [atoms.calc.results["energy_uncertainty"] for atoms in atoms_lst]
            )
            fig, ax, _ = plot_with_uncertainty(
                {"mean": energies, "std": uncertainty},
                ylabel="energy",
                xlabel="configuration",
            )
        else:
            fig, ax = plt.subplots()
            ax.plot(energies, label="energy")
            ax.set_ylabel("energy")
            ax.set_xlabel("configuration")

        ax.plot(indices, energies[indices], "x", color="red")

        fig.savefig(self.img_selection, bbox_inches="tight")<|MERGE_RESOLUTION|>--- conflicted
+++ resolved
@@ -121,14 +121,9 @@
         self.get_metrics_from_plots()
 
     def get_calculator(self, **kwargs):
-<<<<<<< HEAD
-        """Get a apax ase calculator"""
-        from apax.md import ASECalculator
-=======
         """Get an apax ase calculator"""
         with self.state.use_tmp_path():
             return ASECalculator(model_dir=self.model_directory)
->>>>>>> 78a42c4a
 
 
 class ApaxEnsemble(base.IPSNode):
