import logging
import pathlib
import shutil
import typing
from typing import Optional

import ase.io
import pandas as pd
import yaml
import zntrack.utils
from apax.md import ASECalculator
from apax.md.function_transformations import available_transformations
from apax.train.run import run as apax_run
from apax.bal import kernel_selection
from jax.config import config
from zntrack import dvc, zn

from ipsuite import base, utils
from ipsuite.models.base import MLModel
from ipsuite.static_data import STATIC_PATH
from ipsuite.utils.helpers import check_duplicate_keys
from ipsuite.configuration_selection import ConfigurationSelection

log = logging.getLogger(__name__)


class Apax(MLModel):
    """Class for the implementation of the apax model

    Attributes
    ----------
    config: str
        path to the apax config file
    validation_data: ase.Atoms
        atoms object with the validation data set
    model_directory: pathlib.Path
        model directory
    train_log_file: pathlib.Path
        log file directory
    train_data_file: pathlib.Path
        path to the training data
    validation_data_file: pathlib.Path
        path to the valdidation data
    """

    config: str = dvc.params("apax.yaml")
    validation_data = zntrack.deps()
    model: Optional[MLModel] = zntrack.deps(None)

    model_directory: pathlib.Path = dvc.outs(zntrack.nwd / "apax_model")
    train_log_file: pathlib.Path = dvc.outs(zntrack.nwd / "train.log")

    train_data_file: pathlib.Path = dvc.outs(zntrack.nwd / "train_atoms.extxyz")
    validation_data_file: pathlib.Path = dvc.outs(zntrack.nwd / "val_atoms.extxyz")

    jax_enable_x64: bool = zn.params(True)

    metrics_epoch = dvc.plots(
        zntrack.nwd / "log.csv",
        template=STATIC_PATH / "y_log.json",
        x="epoch",
        x_label="epochs",
        y="val_loss",
        y_label="validation loss",
    )
    metrics = zn.metrics()

    _parameter: dict = None

    def _post_init_(self):
        self.data = utils.helpers.get_deps_if_node(self.data, "atoms")
        self.validation_data = utils.helpers.get_deps_if_node(
            self.validation_data, "atoms"
        )
        self._handle_parameter_file()

    def _post_load_(self) -> None:
        self._handle_parameter_file()

    def _handle_parameter_file(self):
        self._parameter = yaml.safe_load(pathlib.Path(self.config).read_text())

        custom_parameters = {
            "directory": self.model_directory.as_posix(),
            "experiment": "",
            "train_data_path": self.train_data_file.as_posix(),
            "val_data_path": self.validation_data_file.as_posix(),
        }

        if self.model is not None:
            param_files = self.model._parameter["data"]["model_path"]
            base_path = {"base_model_checkpoint": param_files + "/best"}

            self._parameter["checkpoints"].update(base_path)

        check_duplicate_keys(custom_parameters, self._parameter["data"], log)
        self._parameter["data"].update(custom_parameters)

    def train_model(self):
        """Train the model using `apax.train.run`"""
        apax_run(self._parameter, log_file=self.train_log_file)

    def move_metrics(self):
        """Move the metrics to the correct directories for DVC"""
        shutil.move(self.model_directory / self.metrics_epoch.name, self.metrics_epoch)

    def get_metrics_from_plots(self):
        """In addition to the plots write a model metric"""
        metrics_df = pd.read_csv(self.metrics_epoch)
        self.metrics = metrics_df.iloc[-1].to_dict()

    def run(self):
        """Primary method to run which executes all steps of the model training"""

        config.update("jax_enable_x64", self.jax_enable_x64)

        ase.io.write(self.train_data_file, self.data)
        ase.io.write(self.validation_data_file, self.validation_data)

        self.train_model()
        self.move_metrics()
        self.get_metrics_from_plots()

        with pathlib.Path(self.train_log_file).open("a") as f:
            f.write("Training completed\n")

    def get_calculator(self, **kwargs):
        """Get an apax ase calculator"""

        return ASECalculator(model_dir=self.model_directory)


class ApaxEnsemble(base.IPSNode):
<<<<<<< HEAD
    """Parallel apax model ensemble in ASE.

    Attributes
    ----------
    models: list
        List of `ApaxModel` nodes to ensemble.
    nl_skin: float
        Neighborlist skin.
    transformations: dict
        Key-parameter dict with function transformations applied
        to the model function within the ASE calculator.
        See the apax documentation for available methods.
    """
    models: typing.List[Apax] = zntrack.zn.deps()
    nl_skin: float = zntrack.zn.params(0.5)
    transformations: typing.Dict[str, dict] = zntrack.zn.params(None)
=======
    models: typing.List[Apax] = zntrack.deps()
>>>>>>> 9dca6052

    def run(self) -> None:
        pass

    def get_calculator(self, **kwargs) -> ase.calculators.calculator.Calculator:
        """Property to return a model specific ase calculator object.

        Returns
        -------
        calc:
            ase calculator object
        """

        param_files = [m._parameter["data"]["directory"] for m in self.models]

        transformations = []
        if self.transformations:
            for transform, params in self.transformations.items():
                transformations.append(available_transformations[transform](**params))

        calc = ASECalculator(param_files, dr=self.nl_skin, transformations=transformations)
        return calc


class BatchKernelSelection(ConfigurationSelection):
    """Interface to the batch active learning methods implemented in apax.
    Check the apax documentation for a list and explanation of implemented properties.
    
    Attributes
    ----------
    models: Union[Apax, List[Apax]]
        One or mode Apax models to construct a feature map from.
    base_feature_map: dict
        Name and parameters for the feature map transformation.
    selection_method: str
        Name of the selection method to be used.
    selection_batch_size: int
        Number of samples to be selected.
    processing_batch_size: int
        Number of samples to be processed in parallel. Does not affect the result, just the speed of computing features.
    """

    models: typing.List[Apax] = zntrack.zn.deps()
    train_atoms: list[ase.Atoms] = zntrack.zn.deps()
    base_feature_map: dict = zntrack.zn.params({"name": "ll_grad","layer_name": "dense_2"})
    selection_method: str = zntrack.zn.params("max_dist")
    selection_batch_size: str = zntrack.zn.params(10)
    processing_batch_size: str = zntrack.meta.Text(64)

    def select_atoms(self, atoms_lst: typing.List[ase.Atoms]) -> typing.List[int]:
        param_files = [m._parameter["data"]["directory"] for m in self.models]

        idxs = kernel_selection(
            param_files,
            self.train_atoms,
            atoms_lst,
            self.base_feature_map,
            self.selection_method,
            selection_batch_size=self.selection_batch_size,
            processing_batch_size=self.processing_batch_size,
        )


        # TODO plot

        return list(idxs)<|MERGE_RESOLUTION|>--- conflicted
+++ resolved
@@ -131,7 +131,6 @@
 
 
 class ApaxEnsemble(base.IPSNode):
-<<<<<<< HEAD
     """Parallel apax model ensemble in ASE.
 
     Attributes
@@ -145,12 +144,9 @@
         to the model function within the ASE calculator.
         See the apax documentation for available methods.
     """
-    models: typing.List[Apax] = zntrack.zn.deps()
+    models: typing.List[Apax] = zntrack.deps()
     nl_skin: float = zntrack.zn.params(0.5)
     transformations: typing.Dict[str, dict] = zntrack.zn.params(None)
-=======
-    models: typing.List[Apax] = zntrack.deps()
->>>>>>> 9dca6052
 
     def run(self) -> None:
         pass
