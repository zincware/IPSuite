--- conflicted
+++ resolved
@@ -1,10 +1,5 @@
-<<<<<<< HEAD
-"""IPS can load datasets from ASE readable formats and HDF5 files.
-Internally, atomistic data is represented by ASE's `Atoms` objects which are serialized to HDF5."""
-=======
 """ipsuite data loading module."""
 
->>>>>>> 7dc48525
 from ipsuite.data_loading.add_data_ase import AddData
 from ipsuite.data_loading.add_data_h5md import AddDataH5MD
 
