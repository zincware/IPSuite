import abc
import collections.abc
import typing

import ase
import tqdm
import znflow
import zntrack

from ipsuite import fields

# TODO raise error if both data and data_file are given


class ProcessAtoms(zntrack.Node):
    """Protocol for objects that process atoms.

    Attributes
    ----------
    data: list[ase.Atoms]
        The atoms data to process. This must be an input to the Node
    data_file: str | None
        The path to the file containing the atoms data. This is an
        alternative to 'data' and can be used to load the data from
        a file. If both are given, 'data' is used. Set 'data' to None
        if you want to use 'data_file'.
    atoms: list[ase.Atoms]
        The processed atoms data. This is an output of the Node.
        It does not have to be 'field.Atoms' but can also be e.g. a 'property'.
    """

    data: list[ase.Atoms] = zntrack.zn.deps()
    data_file: str = zntrack.dvc.deps(None)
    atoms: list[ase.Atoms] = fields.Atoms()

    def _post_init_(self):
        if self.data is not None:
            self.data = znflow.combine(self.data, attribute="atoms")

    def update_data(self):
        """Update the data attribute."""
        if self.data is None:
            self.data = self.get_data()

    def get_data(self) -> list[ase.Atoms]:
        """Get the atoms data to process."""
        if self.data is not None:
            return self.data
        elif self.data_file is not None:
            return list(ase.io.iread(self.data_file))
        else:
            raise ValueError("No data given.")


class ProcessSingleAtom(zntrack.Node):
    """Protocol for objects that process a single atom.

    Attributes
    ----------
    data: ase.Atoms | list[ase.Atoms]
        The atoms data to process. This must be an input to the Node.
        It can either a single atoms object or a list of atoms objects
        with a given 'data_id'.
    data_id: int | None
        The id of the atoms object to process. If None, the first
        atoms object is used. Only relevant if 'data' is a list.
    data_file: str | None
        The path to the file containing the atoms data. This is an
        alternative to 'data' and can be used to load the data from
        a file. If both are given, 'data' is used. Set 'data' to None
        if you want to use 'data_file'.
    atoms: list[ase.Atoms]
        The processed atoms data. This is an output of the Node.
        It does not have to be 'field.Atoms' but can also be e.g. a 'property'.
        Although, we only process a single atoms object, we return a list.
        This could e.g. be the case when we want to create a trajectory
        starting from a single atoms object.
    """

    data: typing.Union[ase.Atoms, typing.List[ase.Atoms]] = zntrack.zn.deps()
    data_file: str = zntrack.dvc.deps(None)
    data_id: typing.Optional[int] = zntrack.zn.params(0)

    atoms: typing.List[ase.Atoms] = fields.Atoms()

    def get_data(self) -> ase.Atoms:
        """Get the atoms object to process given the 'data' and 'data_id'.

        Returns
        -------
        ase.Atoms
            The atoms object to process
        """
        if self.data is not None:
            if isinstance(self.data, (list, collections.abc.Sequence)):
                atoms = self.data[self.data_id].copy()
            else:
                atoms = self.data.copy()
        elif self.data_file is not None:
            atoms = list(ase.io.iread(self.data_file))[self.data_id]
        else:
            raise ValueError("No data given.")
        return atoms


class AnalyseAtoms(zntrack.Node):
    """Protocol for objects that analyse atoms.

    Attributes
    ----------
    data: list[ase.Atoms]
        The atoms data to analyse. This must be an input to the Node
    """

    data: list[ase.Atoms] = zntrack.zn.deps()


class AnalyseProcessAtoms(zntrack.Node):
    """Analyse the output of a ProcessAtoms Node."""

    data: ProcessAtoms = zntrack.zn.deps()

    def get_data(self) -> typing.Tuple[list[ase.Atoms], list[ase.Atoms]]:
        self.data.update_data()  # otherwise, data might not be available
        return self.data.data, self.data.atoms


class Mapping(ProcessAtoms):
    """Base class for transforming ASE `Atoms`.

    `Mapping` nodes can be used in a more functional manner when initialized
    with `data=None` outside the project graph.
    In that case, one can use the mapping methods but the Node itself does not store
    the transformed configurations.

    Attributes
    ----------
    molecules: list[ase.Atoms]
        A flat list of all molecules in the system.
    """

    molecules: list[ase.Atoms] = zntrack.zn.outs()

    def run(self):
        self.atoms = []
        self.molecules = []
        for atoms in tqdm.tqdm(self.get_data()):
            cg_atoms, molecules = self.forward_mapping(atoms)
            self.atoms.append(cg_atoms)
            self.molecules.extend(molecules)

    def get_molecules_per_configuration(self) -> typing.List[typing.List[ase.Atoms]]:
        """Get a list of lists of molecules per configuration."""
        molecules_per_configuration = []
        start = 0
        for atoms in self.atoms:
            molecules_per_configuration.append(self.molecules[start : start + len(atoms)])
            start += len(atoms)
        return molecules_per_configuration

    def forward_mapping(
        self, atoms: ase.Atoms
    ) -> typing.Tuple[ase.Atoms, list[ase.Atoms]]:
        raise NotImplementedError

    def backward_mapping(
        self, cg_atoms: ase.Atoms, molecules: list[ase.Atoms]
    ) -> list[ase.Atoms]:
        raise NotImplementedError


class CheckBase(zntrack.Node):
    """Base class for check nodes.
    These are callbacks that can be used to preemptively terminate
    a molecular dynamics simulation if a vertain condition is met.
    """

    def initialize(self, atoms: ase.Atoms) -> None:
        """Stores some reference property to compare the current property
        against and see whether the simulation should be stopped.
        Derived classes do not need to override this if they consider
        absolute values and not comparisons.
        """
        pass

    @abc.abstractmethod
    def check(self, atoms: ase.Atoms) -> bool:
        """Method to check whether a simulation should be stopped."""
        ...

    @abc.abstractmethod
    def get_metric(self) -> dict:
<<<<<<< HEAD
        """Returnes the metric that is tracked for stopping."""
=======
        """Returns the metric that is tracked for stopping."""
        ...

    @abc.abstractmethod
    def get_desc(self) -> str:
        """Returns the metric that is tracked for description within the progress bar"""
>>>>>>> be9c148a
        ...<|MERGE_RESOLUTION|>--- conflicted
+++ resolved
@@ -190,14 +190,5 @@
 
     @abc.abstractmethod
     def get_metric(self) -> dict:
-<<<<<<< HEAD
-        """Returnes the metric that is tracked for stopping."""
-=======
         """Returns the metric that is tracked for stopping."""
-        ...
-
-    @abc.abstractmethod
-    def get_desc(self) -> str:
-        """Returns the metric that is tracked for description within the progress bar"""
->>>>>>> be9c148a
         ...