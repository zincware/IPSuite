import pathlib

import ase
import zntrack
from ase.visualize import view
from rdkit import Chem
from rdkit.Chem import AllChem, Draw

from ipsuite import base, fields


class SmilesToAtoms(base.IPSNode):
    atoms = fields.Atoms()

    smiles: str = zntrack.zn.params()
    cell: float = zntrack.zn.params(None)
    seed: int = zntrack.zn.params(1234)
    optimizer: str = zntrack.zn.params("UFF")
    image: pathlib.Path = zntrack.dvc.outs(zntrack.nwd / "molecule.png")

    def run(self):
        mol = Chem.MolFromSmiles(self.smiles)
        Draw.MolToFile(mol, self.image)

        mol = Chem.AddHs(mol)
        AllChem.EmbedMolecule(mol, randomSeed=self.seed)

        if self.optimizer == "UFF":
            AllChem.UFFOptimizeMolecule(mol)
        elif self.optimizer == "MMFF":
            AllChem.MMFFOptimizeMolecule(mol)

        atoms = ase.Atoms(
            positions=mol.GetConformer().GetPositions(),
            numbers=[atom.GetAtomicNum() for atom in mol.GetAtoms()],
        )
        atoms.positions -= atoms.get_center_of_mass()
        if self.cell is not None:
            atoms.set_cell([self.cell, self.cell, self.cell])
            atoms.center()
        self.atoms = [atoms]

    def view(self) -> view:
        return view(self.atoms[0], viewer="x3d")


class SmilesToConformers(base.IPSNode):
    atoms = fields.Atoms()

    smiles: str = zntrack.zn.params()
    numConfs: int = zntrack.zn.params()
    seed: int = zntrack.zn.params(42)
    maxAttempts: int = zntrack.zn.params(1000)
    cell: float = zntrack.zn.params(100)

    def run(self):
        mol = Chem.MolFromSmiles(self.smiles)
        mol = Chem.AddHs(mol)
        AllChem.EmbedMultipleConfs(
            mol,
            numConfs=self.numConfs,
            randomSeed=self.seed,
            maxAttempts=self.maxAttempts,
        )
        self.atoms = []
        for conf in mol.GetConformers():
            atoms = ase.Atoms(
                positions=conf.GetPositions(),
                numbers=[atom.GetAtomicNum() for atom in mol.GetAtoms()],
            )
            atoms.positions -= atoms.get_center_of_mass()

<<<<<<< HEAD
            atoms.set_cell([self.cell, self.cell, self.cell])
            atoms.center()
=======
            if self.cell is not None:
                atoms.set_cell([self.cell, self.cell, self.cell])
                atoms.center()
>>>>>>> 8da5ac76

            self.atoms.append(atoms)<|MERGE_RESOLUTION|>--- conflicted
+++ resolved
@@ -70,13 +70,8 @@
             )
             atoms.positions -= atoms.get_center_of_mass()
 
-<<<<<<< HEAD
-            atoms.set_cell([self.cell, self.cell, self.cell])
-            atoms.center()
-=======
             if self.cell is not None:
                 atoms.set_cell([self.cell, self.cell, self.cell])
                 atoms.center()
->>>>>>> 8da5ac76
 
             self.atoms.append(atoms)