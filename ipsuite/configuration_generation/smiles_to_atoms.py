from pathlib import Path

import ase
import rdkit2ase
import typing_extensions as tyex
import znh5md
import zntrack
from rdkit.Chem import Draw

<<<<<<< HEAD
from ipsuite import base, fields
from ipsuite.utils.helpers import make_hdf5_file_opener
=======
from ipsuite import base
>>>>>>> aeb9076c


@tyex.deprecated("Use `ipsuite.Smiles2Conformers` instead.")
class Smiles2Atoms(base.IPSNode):
    smiles: str = zntrack.params()
    seed: int = zntrack.params(1234)

    frames_path: Path = zntrack.outs_path(zntrack.nwd / "frames.h5")
    molecule_image_path: Path = zntrack.outs_path(zntrack.nwd / "molecule.png")

    def run(self):
        atoms = rdkit2ase.smiles2atoms(
            smiles=self.smiles,
            seed=self.seed,
        )

        io = znh5md.IO(filename=self.frames_path)
        io.append(atoms)

        # Generate and save molecule image
        mol = rdkit2ase.ase2rdkit(atoms)
        img = Draw.MolToImage(mol, size=(300, 300))
        img.save(self.molecule_image_path)

    @property
    def frames(self) -> list[ase.Atoms]:
        with self.state.fs.open(self.frames_path, "rb") as f:
            with h5py.File(f) as file:
                return znh5md.IO(file_handle=file)[:]


class Smiles2Conformers(base.IPSNode):
    """Generate molecular conformers from a SMILES string.

    Attributes
    ----------
    smiles : str
        The SMILES string representing the molecule.
    numConfs : int
        The number of conformers to generate.
    seed : int, optional
        Random seed for conformer generation (default is 42).
    maxAttempts : int, optional
        Maximum number of attempts to generate conformers (default is 1000).

    Methods
    -------
    frames : list of ase.Atoms
        Property to load and return the generated conformers as a list of ASE Atoms.

    Notes
    -----
    Instead of creating one composite smile like `[B-](F)(F)(F)F.CCCCN1C=C[N+](=C1)C`
    create two molecules and use `MultiPackmol` to generate the single molecule.
    This will avoid overlapping structures.

    Examples
    --------
    >>> with project:
    ...     methanol_conformers = ips.Smiles2Conformers(smiles="CO", numConfs=5)
    >>> project.repro()
    >>> frames = methanol_conformers.frames
    >>> print(f"Generated {len(frames)} conformers.")
    Generated 5 conformers.
    """

    smiles: str = zntrack.params()
    numConfs: int = zntrack.params()
    seed: int = zntrack.params(42)
    maxAttempts: int = zntrack.params(1000)

    frames_path: Path = zntrack.outs_path(zntrack.nwd / "frames.h5")
    molecule_image_path: Path = zntrack.outs_path(zntrack.nwd / "molecule.png")

    def run(self):
        frames = rdkit2ase.smiles2conformers(
            smiles=self.smiles,
            numConfs=self.numConfs,
            randomSeed=self.seed,
            maxAttempts=self.maxAttempts,
        )

        io = znh5md.IO(filename=self.frames_path)
        io.extend(frames)

        # Generate and save molecule image using first conformer
        if frames:
            mol = rdkit2ase.ase2rdkit(frames[0])
            img = Draw.MolToImage(mol, size=(300, 300))
            img.save(self.molecule_image_path)

    @property
    def frames(self) -> znh5md.IO:
        file_factory = make_hdf5_file_opener(self, self.frames_path)
        return znh5md.IO(file_factory=file_factory)<|MERGE_RESOLUTION|>--- conflicted
+++ resolved
@@ -7,12 +7,9 @@
 import zntrack
 from rdkit.Chem import Draw
 
-<<<<<<< HEAD
 from ipsuite import base, fields
 from ipsuite.utils.helpers import make_hdf5_file_opener
-=======
 from ipsuite import base
->>>>>>> aeb9076c
 
 
 @tyex.deprecated("Use `ipsuite.Smiles2Conformers` instead.")
