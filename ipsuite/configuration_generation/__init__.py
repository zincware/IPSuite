<<<<<<< HEAD
"""This module provides Nodes for creating molecular dynamics starting structures.
Workflows can be quickly created from just knowing the SMILES strings of the molecules within the simulation box.
The PACKMOL interface can then be used to create the actual starting configuration."""
=======
"""Module for generating new configurations based on smiles."""

>>>>>>> 7dc48525
import lazy_loader as lazy

__getattr__, __dir__, __all__ = lazy.attach_stub(__name__, __file__)<|MERGE_RESOLUTION|>--- conflicted
+++ resolved
@@ -1,11 +1,5 @@
-<<<<<<< HEAD
-"""This module provides Nodes for creating molecular dynamics starting structures.
-Workflows can be quickly created from just knowing the SMILES strings of the molecules within the simulation box.
-The PACKMOL interface can then be used to create the actual starting configuration."""
-=======
 """Module for generating new configurations based on smiles."""
 
->>>>>>> 7dc48525
 import lazy_loader as lazy
 
 __getattr__, __dir__, __all__ = lazy.attach_stub(__name__, __file__)