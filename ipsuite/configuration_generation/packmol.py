"""Use packmole to create a periodic box"""

import logging
import pathlib
import subprocess

import ase
import ase.units
import numpy as np
import zntrack
from ase.visualize import view

from ipsuite import base, fields
from ipsuite.utils.ase_sim import get_box_from_density

log = logging.getLogger(__name__)


class Packmol(base.IPSNode):
    """

    Attributes
    ----------
    data: list[list[ase.Atoms]]
        For each entry in the list the last ase.Atoms object is used to create the
        new structure.
    data_ids: list[int]
        The id of the data to use for each entry in data. If None the last entry.
        Has to be the same length as data. data: [[A], [B]], [-1, 3] -> [A[-1], B[3]]
    count: list[int]
        Number of molecules to add for each entry in data.
    tolerance : float
        Tolerance for the distance of atoms in angstrom.
    box : list[float]
        Box size in angstrom. Either density or box is required.
    density : float
        Density of the system in kg/m^3. Either density or box is required.
    pbc : bool
        If True the periodic boundary conditions are set for the generated structure and
        the box used by packmol is scaled by the tolerance, to avoid overlapping atoms
        with periodic boundary conditions.
    """

    data: list[list[ase.Atoms]] = zntrack.deps()
    data_ids: list[int] = zntrack.params(None)
    count: list = zntrack.params()
    tolerance: float = zntrack.params(2.0)
    box: list = zntrack.params(None)
    density: float = zntrack.params(None)
<<<<<<< HEAD
    structures: str = zntrack.outs_path(zntrack.nwd / "packmol")
=======
    structures: pathlib.Path = zntrack.outs_path(zntrack.nwd / "packmol")
>>>>>>> 9bf6b65c
    atoms: list[ase.Atoms] = fields.Atoms()
    pbc: bool = zntrack.params(True)

    def _post_init_(self):
        if self.box is None and self.density is None:
            raise ValueError("Either box or density must be set.")
        if len(self.data) != len(self.count):
            raise ValueError("The number of data and count must be the same.")
        if self.data_ids is not None and len(self.data) != len(self.data_ids):
            raise ValueError("The number of data and data_ids must be the same.")
        if self.box is not None and isinstance(self.box, (int, float)):
            self.box = [self.box, self.box, self.box]

    def run(self):
        self.structures.mkdir(exist_ok=True, parents=True)
        for idx, atoms in enumerate(self.data):
            atoms = atoms[-1] if self.data_ids is None else atoms[self.data_ids[idx]]
            ase.io.write(self.structures / f"{idx}.xyz", atoms)

        if self.density is not None:
            self._get_box_from_molar_volume()

        if self.pbc:
            scaled_box = [x - self.tolerance for x in self.box]
        else:
            scaled_box = self.box

        file = f"""
        tolerance {self.tolerance}
        filetype xyz
        output mixture.xyz
        """
        for idx, count in enumerate(self.count):
            file += f"""
            structure {idx}.xyz
                number {count}
                inside box 0 0 0 {" ".join([f"{x:.4f}" for x in scaled_box])}
            end structure
            """
        with pathlib.Path(self.structures / "packmole.inp").open("w") as f:
            f.write(file)

        subprocess.check_call("packmol < packmole.inp", shell=True, cwd=self.structures)

        atoms = ase.io.read(self.structures / "mixture.xyz")
        if self.pbc:
            atoms.cell = self.box
            atoms.pbc = True
        self.atoms = [atoms]

    def _get_box_from_molar_volume(self):
        """Get the box size from the molar volume"""
        self.box = get_box_from_density(self.data, self.count, self.density)
        log.info(f"estimated box size: {self.box}")

    def view(self) -> view:
        return view(self.atoms, viewer="x3d")


class MultiPackmol(Packmol):
    """Create multiple configurations with packmol.

    This Node generates multiple configurations with packmol.
    This is best used in conjunction with SmilesToConformers:

    Example
    -------
    .. testsetup::
        >>> tmp_path = utils.docs.create_dvc_git_env_for_doctest()

    >>> import ipsuite as ips
    >>> with ips.Project(automatic_node_names=True) as project:
    ...     water = ips.configuration_generation.SmilesToConformers(
    ...         smiles='O', numConfs=100
    ...         )
    ...     boxes = ips.configuration_generation.MultiPackmol(
    ...         data=[water.atoms], count=[10], density=997, n_configurations=10
    ...         )
    >>> project.run()

    .. testcleanup::
        >>> tmp_path.cleanup()

    Attributes
    ----------
    n_configurations : int
        Number of configurations to create.
    seed : int
        Seed for the random number generator.
    """

    n_configurations: int = zntrack.params()
    seed: int = zntrack.params(42)
    data_ids = None

    def run(self):
        np.random.seed(self.seed)
        self.atoms = []

        if self.density is not None:
            self._get_box_from_molar_volume()

        if self.pbc:
            scaled_box = [x - self.tolerance for x in self.box]
        else:
            scaled_box = self.box

        self.structures.mkdir(exist_ok=True, parents=True)
        for idx, atoms_list in enumerate(self.data):
            for jdx, atoms in enumerate(atoms_list):
                ase.io.write(self.structures / f"{idx}_{jdx}.xyz", atoms)

        for idx in range(self.n_configurations):
            file = f"""
            tolerance {self.tolerance}
            filetype xyz
            output mixture_{idx}.xyz
            """
            for jdx, count in enumerate(self.count):
                choices = np.random.choice(len(self.data[jdx]), count)
                for kdx in choices:
                    file += f"""
                    structure {jdx}_{kdx}.xyz
                        number 1
                        inside box 0 0 0 {" ".join([f"{x:.4f}" for x in scaled_box])}
                    end structure
                    """
            with pathlib.Path(self.structures / f"packmole_{idx}.inp").open("w") as f:
                f.write(file)

            subprocess.check_call(
                f"packmol < packmole_{idx}.inp", shell=True, cwd=self.structures
            )

            atoms = ase.io.read(self.structures / f"mixture_{idx}.xyz")
            if self.pbc:
                atoms.cell = self.box
                atoms.pbc = True

            self.atoms.append(atoms)<|MERGE_RESOLUTION|>--- conflicted
+++ resolved
@@ -47,11 +47,7 @@
     tolerance: float = zntrack.params(2.0)
     box: list = zntrack.params(None)
     density: float = zntrack.params(None)
-<<<<<<< HEAD
-    structures: str = zntrack.outs_path(zntrack.nwd / "packmol")
-=======
     structures: pathlib.Path = zntrack.outs_path(zntrack.nwd / "packmol")
->>>>>>> 9bf6b65c
     atoms: list[ase.Atoms] = fields.Atoms()
     pbc: bool = zntrack.params(True)
 
