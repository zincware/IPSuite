--- conflicted
+++ resolved
@@ -48,12 +48,8 @@
     tolerance: float = zntrack.params(2.0)
     box: list = zntrack.params(None)
     density: float = zntrack.params(None)
-<<<<<<< HEAD
-    atoms = fields.Atoms()
-=======
     structures: pathlib.Path = zntrack.outs_path(zntrack.nwd / "packmol")
     frames: list[ase.Atoms] = fields.Atoms()
->>>>>>> d8493132
     pbc: bool = zntrack.params(True)
 
     def __post_init__(self):
@@ -67,15 +63,6 @@
             self.box = [self.box, self.box, self.box]
 
     def run(self):
-<<<<<<< HEAD
-        self.atoms = [
-            rdkit2ase.pack(
-                data=self.data, counts=self.count, density=self.density, verbose=True
-            )
-        ]
-        self.atoms[0].arrays.pop("residuenames")
-        self.atoms[0].arrays.pop("atomtypes")
-=======
         self.structures.mkdir(exist_ok=True, parents=True)
         for idx, atoms in enumerate(self.data):
             atoms = atoms[-1] if self.data_ids is None else atoms[self.data_ids[idx]]
@@ -111,7 +98,6 @@
             atoms.cell = self.box
             atoms.pbc = True
         self.frames = [atoms]
->>>>>>> d8493132
 
     def _get_box_from_molar_volume(self):
         """Get the box size from the molar volume"""
