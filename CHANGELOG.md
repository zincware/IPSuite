# Changelog

## 0.1.2

### Node I/O Changes

- add `img_selection = zntrack.outs_path(zntrack.nwd / "selection.png")` to each
  `ConfigurationSelection` Node
- add `memory = zntrack.params(1000)` to `ConfigurationComparison`
- add `threshold: float = zntrack.params(None)` to `KernelSelection`
- add `reduction_axis = zntrack.params` and
  `dim_reduction: str = zntrack.params` to `ThresholdSelection`
<<<<<<< HEAD
- add `seed: int = params()` to `ASEMD`
=======
- add `seed: int = params()` to `ASEMD` and `wrap: bool` to wrap the coordinates
  during the simulation
>>>>>>> 3ba43f32
<|MERGE_RESOLUTION|>--- conflicted
+++ resolved
@@ -10,9 +10,5 @@
 - add `threshold: float = zntrack.params(None)` to `KernelSelection`
 - add `reduction_axis = zntrack.params` and
   `dim_reduction: str = zntrack.params` to `ThresholdSelection`
-<<<<<<< HEAD
-- add `seed: int = params()` to `ASEMD`
-=======
 - add `seed: int = params()` to `ASEMD` and `wrap: bool` to wrap the coordinates
-  during the simulation
->>>>>>> 3ba43f32
+  during the simulation