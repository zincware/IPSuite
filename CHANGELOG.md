# Changelog

## 0.1.2

### Node I/O Changes

- add `img_selection = zntrack.outs_path(zntrack.nwd / "selection.png")` to each
  `ConfigurationSelection` Node
- add `memory = zntrack.params(1000)` to `ConfigurationComparison`
- add `threshold: float = zntrack.params(None)` to `KernelSelection`
- add `reduction_axis = zntrack.params` and
  `dim_reduction: str = zntrack.params` to `ThresholdSelection`
<<<<<<< HEAD
- add `nl_skin: float = params(0.5)` and
  `transformations: dict[str, dict] = params(None)` to the `ApaxEnsemble`
- add `BatchKernelSelection`
=======
- add `seed: int = params()` to `ASEMD` and `wrap: bool` to wrap the coordinates
  during the simulation
>>>>>>> 963a0f7a
<|MERGE_RESOLUTION|>--- conflicted
+++ resolved
@@ -10,11 +10,8 @@
 - add `threshold: float = zntrack.params(None)` to `KernelSelection`
 - add `reduction_axis = zntrack.params` and
   `dim_reduction: str = zntrack.params` to `ThresholdSelection`
-<<<<<<< HEAD
 - add `nl_skin: float = params(0.5)` and
   `transformations: dict[str, dict] = params(None)` to the `ApaxEnsemble`
 - add `BatchKernelSelection`
-=======
 - add `seed: int = params()` to `ASEMD` and `wrap: bool` to wrap the coordinates
-  during the simulation
->>>>>>> 963a0f7a
+  during the simulation