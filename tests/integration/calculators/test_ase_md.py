--- conflicted
+++ resolved
@@ -13,17 +13,10 @@
         model = ips.models.GAP(data=data.atoms)
         md = ips.calculators.ASEMD(
             data=data.atoms,
-<<<<<<< HEAD
-            calc=model.calc,
-            temperature=1,
-            time_step=1,
-            friction=1,
-=======
             calculator=model.calc,
             checker_list=[checker],
             thermostat=thermostat,
             init_temperature=1.0,
->>>>>>> c7687b66
             steps=100,
             sampling_rate=1,
             dump_rate=33,
