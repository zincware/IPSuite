[project]
name = "ipsuite"
version = "0.2.6"
description = "A suite of tools for machine learned interatomic potentials."
readme = "README.md"
requires-python = ">=3.10"
keywords = ["data-version-control", "machine-learning", "reproducibility", "interatomic potentials"]
dependencies = [
    "ase>=3.24.0",
    "cp2k-input-tools>=0.9.1",
<<<<<<< HEAD
=======
    "laufband>=0.1.2",
>>>>>>> e5d884f2
    "lazy-loader>=0.4",
    "rdkit2ase>=0.1.4",
    "seaborn>=0.13.2",
    "uncertainty-toolbox>=0.1.1",
    "znh5md>=0.4.4",
    "zntrack>=0.8.5",
]


authors = [
    { name = "Fabian Zills", email = "fzills@icp.uni-stuttgart.de" },
    { name = "Moritz René Schäfer", email = "schaefer@theochem.uni-stuttgart.de" },
    { name = "Nico Segreto", email = "segreto@theochem.uni-stuttgart.de" },
]
classifiers = ["License :: OSI Approved :: Eclipse Public License 2.0 (EPL-2.0)"]

[project.urls]
Repository = "https://github.com/zincware/ipsuite"
Releases = "https://github.com/zincware/ipsuite/releases"
Discord = "https://discord.gg/7ncfwhsnm4"
Documentation = "https://ipsuite.readthedocs.io"

[build-system]
requires = ["hatchling"]
build-backend = "hatchling.build"

[dependency-groups]
docs = [
    "furo>=2024.8.6",
    "sphinx>=8.1.3",
    "sphinx-copybutton>=0.5.2",
]
gap = [
    "quippy-ase>=0.9.14",
    "xmltodict>=0.14.2",
]
dev = [
    "cp2k-output-tools",
    "dvc-s3>=3.2.0",
    "imageio>=2.37.0",
    "mdanalysis>=2.8.0",
    "pytest>=8.3.4",
    "pytest-cov>=6.0.0",
]

[tool.ruff]

# Exclude a variety of commonly ignored directories.
exclude = [
    ".bzr",
    ".direnv",
    ".eggs",
    ".git",
    ".hg",
    ".mypy_cache",
    ".nox",
    ".pants.d",
    ".pytype",
    ".ruff_cache",
    ".svn",
    ".tox",
    ".venv",
    "__pypackages__",
    "_build",
    "buck-out",
    "build",
    "dist",
    "node_modules",
    "venv",
    "tests",
]

# Same as Black.
line-length = 90


[tool.ruff.lint]
# Enable pycodestyle (`E`) and Pyflakes (`F`) codes by default.
select = ["A", "B", "C", "E", "F", "I", "C90", "C4", "TID", "PTH"] #  "D", "S"
# ignore = ["D203", "D213", "D104", "D102", "D100", ]
ignore = [
    "B905", # not supported in older python versions
]

[tool.codespell]
ignore-words-list = "dscribe"
skip = "poetry.lock,ipsuite/static_data/*,docs/source/examples/06_Bootstrapping_Datasets.ipynb"

[tool.uv.sources]
cp2k-output-tools = { git = "https://github.com/cp2k/cp2k-output-tools" }<|MERGE_RESOLUTION|>--- conflicted
+++ resolved
@@ -8,10 +8,7 @@
 dependencies = [
     "ase>=3.24.0",
     "cp2k-input-tools>=0.9.1",
-<<<<<<< HEAD
-=======
     "laufband>=0.1.2",
->>>>>>> e5d884f2
     "lazy-loader>=0.4",
     "rdkit2ase>=0.1.4",
     "seaborn>=0.13.2",
