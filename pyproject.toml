[tool.poetry]
name = "ipsuite"
version = "0.1.0a1"
description = "A suite of tools for machine learned interatomic potentials."
authors = ["zincwarecode <zincwarecode@gmail.com>"]
keywords = ["data-version-control", "machine-learning", "reproducibility", "interatomic potentials"]
license = "EPL-2.0"
readme = "README.md"

[tool.poetry.dependencies]
# tensorflow-io-gcs-filesystem
python = ">=3.10,<3.12"
# temporary version constraints
libclang = "^15"

znh5md = "^0.1.6a0"
zntrack = "^0.6.0a3"

ase = "^3.22.1"

<<<<<<< HEAD
znh5md = "^0.1.1"
znflow = "^0.1.9"
=======
>>>>>>> 7de83271

seaborn = "^0.12.2"
cp2k-input-tools = "^0.8.2"
cp2k-output-tools = "^0.5.0"


#[tool.poetry.group.comparison.dependencies]
h5py = { version = "^3.8.0", optional = true }
tensorflow = { version = "^2.11.0", optional = true }
llvmlite = { version="^0.39.1", optional = true }
numba = { version = "^0.56.4", optional = true }
dscribe = { version = "^1.2.2", optional = true }


#[tool.poetry.group.GAP.dependencies]
quippy-ase = { version = "^0.9.12", optional = true }
xmltodict = "^0.13.0"



nequip = { version = "^0.5.6", optional = true }

[tool.poetry.group.allegro.dependencies]
mir-allegro = { git = "https://github.com/mir-group/allegro.git" }


[tool.poetry.group.mace.dependencies]
mace = { git = "https://github.com/ACEsuit/mace.git" }


[tool.poetry.group.lint.dependencies]
black = "^23.1.0"
ruff = "^0.0.252"

[tool.poetry.group.notebook.dependencies]
jupyterlab = "^3.6.1"

[tool.poetry.group.test.dependencies]
pytest = "^7.2.1"
coverage = "^7.2.1"

[tool.poetry.extras]
comparison = ["h5py", "tensorflow", "llvmlite", "numba", "dscribe"]
gap = ["quippy-ase", "xmltodict"]
nequip = ["nequip"]


[build-system]
requires = ["poetry-core"]
build-backend = "poetry.core.masonry.api"

[tool.isort]
profile = 'black'
multi_line_output = 3

[tool.black]
line-length = 90
preview = true


[tool.ruff]
# Enable pycodestyle (`E`) and Pyflakes (`F`) codes by default.
select = ["A", "B", "C", "E", "F", "I", "C90", "S", "C4", "TID", "PTH"] #  "D",
# ignore = ["D203", "D213", "D104", "D102", "D100", ]
ignore = [
    "B905", # not supported in older python versions
]

# Exclude a variety of commonly ignored directories.
exclude = [
    ".bzr",
    ".direnv",
    ".eggs",
    ".git",
    ".hg",
    ".mypy_cache",
    ".nox",
    ".pants.d",
    ".pytype",
    ".ruff_cache",
    ".svn",
    ".tox",
    ".venv",
    "__pypackages__",
    "_build",
    "buck-out",
    "build",
    "dist",
    "node_modules",
    "venv",
    "tests",
]
per-file-ignores = { }

# Same as Black.
line-length = 90

# Assume Python 3.10.
target-version = "py310"<|MERGE_RESOLUTION|>--- conflicted
+++ resolved
@@ -18,11 +18,6 @@
 
 ase = "^3.22.1"
 
-<<<<<<< HEAD
-znh5md = "^0.1.1"
-znflow = "^0.1.9"
-=======
->>>>>>> 7de83271
 
 seaborn = "^0.12.2"
 cp2k-input-tools = "^0.8.2"
